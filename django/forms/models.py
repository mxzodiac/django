"""
Helper functions for creating Form classes from Django models
and database field objects.
"""

from django.utils.encoding import smart_unicode, force_unicode
from django.utils.datastructures import SortedDict
from django.utils.text import get_text_list, capfirst
from django.utils.translation import ugettext_lazy as _

from util import ValidationError, ErrorList
from forms import BaseForm, get_declared_fields
from fields import Field, ChoiceField, IntegerField, EMPTY_VALUES
from widgets import Select, SelectMultiple, HiddenInput, MultipleHiddenInput
from widgets import media_property
from formsets import BaseFormSet, formset_factory, DELETION_FIELD_NAME

try:
    set
except NameError:
    from sets import Set as set     # Python 2.3 fallback

__all__ = (
    'ModelForm', 'BaseModelForm', 'model_to_dict', 'fields_for_model',
    'save_instance', 'form_for_fields', 'ModelChoiceField',
    'ModelMultipleChoiceField',
)


def save_instance(form, instance, fields=None, fail_message='saved',
                  commit=True, exclude=None):
    """
    Saves bound Form ``form``'s cleaned_data into model instance ``instance``.

    If commit=True, then the changes to ``instance`` will be saved to the
    database. Returns ``instance``.
    """
    from django.db import models
    opts = instance._meta
    if form.errors:
        raise ValueError("The %s could not be %s because the data didn't"
                         " validate." % (opts.object_name, fail_message))
    cleaned_data = form.cleaned_data
    file_field_list = []
    for f in opts.fields:
        if not f.editable or isinstance(f, models.AutoField) \
                or not f.name in cleaned_data:
            continue
        if fields and f.name not in fields:
            continue
        if exclude and f.name in exclude:
            continue
        # Defer saving file-type fields until after the other fields, so a
        # callable upload_to can use the values from other fields.
        if isinstance(f, models.FileField):
            file_field_list.append(f)
        else:
            f.save_form_data(instance, cleaned_data[f.name])

    for f in file_field_list:
        f.save_form_data(instance, cleaned_data[f.name])

    # Wrap up the saving of m2m data as a function.
    def save_m2m():
        opts = instance._meta
        cleaned_data = form.cleaned_data
        for f in opts.many_to_many:
            if fields and f.name not in fields:
                continue
            if f.name in cleaned_data:
                f.save_form_data(instance, cleaned_data[f.name])
    if commit:
        # If we are committing, save the instance and the m2m data immediately.
        instance.save()
        save_m2m()
    else:
        # We're not committing. Add a method to the form to allow deferred
        # saving of m2m data.
        form.save_m2m = save_m2m
    return instance

def make_model_save(model, fields, fail_message):
    """Returns the save() method for a Form."""
    def save(self, commit=True):
        return save_instance(self, model(), fields, fail_message, commit)
    return save

def make_instance_save(instance, fields, fail_message):
    """Returns the save() method for a Form."""
    def save(self, commit=True):
        return save_instance(self, instance, fields, fail_message, commit)
    return save

def form_for_fields(field_list):
    """
    Returns a Form class for the given list of Django database field instances.
    """
    fields = SortedDict([(f.name, f.formfield())
                         for f in field_list if f.editable])
    return type('FormForFields', (BaseForm,), {'base_fields': fields})


# ModelForms #################################################################

def model_to_dict(instance, fields=None, exclude=None):
    """
    Returns a dict containing the data in ``instance`` suitable for passing as
    a Form's ``initial`` keyword argument.

    ``fields`` is an optional list of field names. If provided, only the named
    fields will be included in the returned dict.

    ``exclude`` is an optional list of field names. If provided, the named
    fields will be excluded from the returned dict, even if they are listed in
    the ``fields`` argument.
    """
    # avoid a circular import
    from django.db.models.fields.related import ManyToManyField, OneToOneField
    opts = instance._meta
    data = {}
    for f in opts.fields + opts.many_to_many:
        if not f.editable:
            continue
        if fields and not f.name in fields:
            continue
        if exclude and f.name in exclude:
            continue
        if isinstance(f, ManyToManyField):
            # If the object doesn't have a primry key yet, just use an empty
            # list for its m2m fields. Calling f.value_from_object will raise
            # an exception.
            if instance.pk is None:
                data[f.name] = []
            else:
                # MultipleChoiceWidget needs a list of pks, not object instances.
                data[f.name] = [obj.pk for obj in f.value_from_object(instance)]
        else:
            data[f.name] = f.value_from_object(instance)
    return data

def fields_for_model(model, fields=None, exclude=None, formfield_callback=lambda f: f.formfield()):
    """
    Returns a ``SortedDict`` containing form fields for the given model.

    ``fields`` is an optional list of field names. If provided, only the named
    fields will be included in the returned fields.

    ``exclude`` is an optional list of field names. If provided, the named
    fields will be excluded from the returned fields, even if they are listed
    in the ``fields`` argument.
    """
    field_list = []
    opts = model._meta
    for f in opts.fields + opts.many_to_many:
        if not f.editable:
            continue
        if fields and not f.name in fields:
            continue
        if exclude and f.name in exclude:
            continue
        formfield = formfield_callback(f)
        if formfield:
            field_list.append((f.name, formfield))
    field_dict = SortedDict(field_list)
    if fields:
<<<<<<< HEAD
        field_dict = SortedDict([(f, field_dict[f]) for f in fields if (not exclude) or (exclude and f not in exclude)])
=======
        field_dict = SortedDict([(f, field_dict.get(f)) for f in fields if (not exclude) or (exclude and f not in exclude)])
>>>>>>> 974f69b3
    return field_dict

class ModelFormOptions(object):
    def __init__(self, options=None):
        self.model = getattr(options, 'model', None)
        self.fields = getattr(options, 'fields', None)
        self.exclude = getattr(options, 'exclude', None)


class ModelFormMetaclass(type):
    def __new__(cls, name, bases, attrs):
        formfield_callback = attrs.pop('formfield_callback',
                lambda f: f.formfield())
        try:
            parents = [b for b in bases if issubclass(b, ModelForm)]
        except NameError:
            # We are defining ModelForm itself.
            parents = None
        declared_fields = get_declared_fields(bases, attrs, False)
        new_class = super(ModelFormMetaclass, cls).__new__(cls, name, bases,
                attrs)
        if not parents:
            return new_class

        if 'media' not in attrs:
            new_class.media = media_property(new_class)
        opts = new_class._meta = ModelFormOptions(getattr(new_class, 'Meta', None))
        if opts.model:
            # If a model is defined, extract form fields from it.
            fields = fields_for_model(opts.model, opts.fields,
                                      opts.exclude, formfield_callback)
            # Override default model fields with any custom declared ones
            # (plus, include all the other declared fields).
            fields.update(declared_fields)
        else:
            fields = declared_fields
        new_class.declared_fields = declared_fields
        new_class.base_fields = fields
        return new_class

class BaseModelForm(BaseForm):
    def __init__(self, data=None, files=None, auto_id='id_%s', prefix=None,
                 initial=None, error_class=ErrorList, label_suffix=':',
                 empty_permitted=False, instance=None):
        opts = self._meta
        if instance is None:
            # if we didn't get an instance, instantiate a new one
            self.instance = opts.model()
            object_data = {}
        else:
            self.instance = instance
            object_data = model_to_dict(instance, opts.fields, opts.exclude)
        # if initial was provided, it should override the values from instance
        if initial is not None:
            object_data.update(initial)
        super(BaseModelForm, self).__init__(data, files, auto_id, prefix, object_data,
                                            error_class, label_suffix, empty_permitted)
    def clean(self):
        self.validate_unique()
        return self.cleaned_data

    def validate_unique(self):
        from django.db.models.fields import FieldDoesNotExist, Field as ModelField

        # Gather a list of checks to perform. We only perform unique checks
        # for fields present and not None in cleaned_data.  Since this is a
        # ModelForm, some fields may have been excluded; we can't perform a unique
        # check on a form that is missing fields involved in that check.  It also does
        # not make sense to check data that didn't validate, and since NULL does not
        # equal NULL in SQL we should not do any unique checking for NULL values.
        unique_checks = []
        for check in self.instance._meta.unique_together[:]:
            fields_on_form = [field for field in check if self.cleaned_data.get(field) is not None]
            if len(fields_on_form) == len(check):
                unique_checks.append(check)

        form_errors = []

        # Gather a list of checks for fields declared as unique and add them to
        # the list of checks. Again, skip empty fields and any that did not validate.
        for name, field in self.fields.items():
            try:
                f = self.instance._meta.get_field_by_name(name)[0]
            except FieldDoesNotExist:
                # This is an extra field that's not on the ModelForm, ignore it
                continue
            if not isinstance(f, ModelField):
                # This is an extra field that happens to have a name that matches,
                # for example, a related object accessor for this model.  So
                # get_field_by_name found it, but it is not a Field so do not proceed
                # to use it as if it were.
                continue
            if f.unique and self.cleaned_data.get(name) is not None:
                unique_checks.append((name,))

        bad_fields = set()
        for unique_check in unique_checks:
            # Try to look up an existing object with the same values as this
            # object's values for all the unique field.

            lookup_kwargs = {}
            for field_name in unique_check:
                lookup_kwargs[field_name] = self.cleaned_data[field_name]

            qs = self.instance.__class__._default_manager.filter(**lookup_kwargs)

            # Exclude the current object from the query if we are editing an
            # instance (as opposed to creating a new one)
            if self.instance.pk is not None:
                qs = qs.exclude(pk=self.instance.pk)

            # This cute trick with extra/values is the most efficient way to
            # tell if a particular query returns any results.
            if qs.extra(select={'a': 1}).values('a').order_by():
                model_name = capfirst(self.instance._meta.verbose_name)

                # A unique field
                if len(unique_check) == 1:
                    field_name = unique_check[0]
                    field_label = self.fields[field_name].label
                    # Insert the error into the error dict, very sneaky
                    self._errors[field_name] = ErrorList([
                        _(u"%(model_name)s with this %(field_label)s already exists.") % \
                        {'model_name': unicode(model_name),
                         'field_label': unicode(field_label)}
                    ])
                # unique_together
                else:
                    field_labels = [self.fields[field_name].label for field_name in unique_check]
                    field_labels = get_text_list(field_labels, _('and'))
                    form_errors.append(
                        _(u"%(model_name)s with this %(field_label)s already exists.") % \
                        {'model_name': unicode(model_name),
                         'field_label': unicode(field_labels)}
                    )

                # Mark these fields as needing to be removed from cleaned data
                # later.
                for field_name in unique_check:
                    bad_fields.add(field_name)

        for field_name in bad_fields:
            del self.cleaned_data[field_name]
        if form_errors:
            # Raise the unique together errors since they are considered
            # form-wide.
            raise ValidationError(form_errors)

    def save(self, commit=True):
        """
        Saves this ``form``'s cleaned_data into model instance
        ``self.instance``.

        If commit=True, then the changes to ``instance`` will be saved to the
        database. Returns ``instance``.
        """
        if self.instance.pk is None:
            fail_message = 'created'
        else:
            fail_message = 'changed'
        return save_instance(self, self.instance, self._meta.fields, fail_message, commit)

    save.alters_data = True

class ModelForm(BaseModelForm):
    __metaclass__ = ModelFormMetaclass

def modelform_factory(model, form=ModelForm, fields=None, exclude=None,
                       formfield_callback=lambda f: f.formfield()):
    # HACK: we should be able to construct a ModelForm without creating
    # and passing in a temporary inner class
    class Meta:
        pass
    setattr(Meta, 'model', model)
    setattr(Meta, 'fields', fields)
    setattr(Meta, 'exclude', exclude)
    class_name = model.__name__ + 'Form'
    return ModelFormMetaclass(class_name, (form,), {'Meta': Meta,
                              'formfield_callback': formfield_callback})


# ModelFormSets ##############################################################

class BaseModelFormSet(BaseFormSet):
    """
    A ``FormSet`` for editing a queryset and/or adding new objects to it.
    """
    model = None

    def __init__(self, data=None, files=None, auto_id='id_%s', prefix=None,
                 queryset=None, **kwargs):
        self.queryset = queryset
        defaults = {'data': data, 'files': files, 'auto_id': auto_id, 'prefix': prefix}
        defaults['initial'] = [model_to_dict(obj) for obj in self.get_queryset()]
        defaults.update(kwargs)
        super(BaseModelFormSet, self).__init__(**defaults)

    def _construct_form(self, i, **kwargs):
        if i < self._initial_form_count:
            kwargs['instance'] = self.get_queryset()[i]
        return super(BaseModelFormSet, self)._construct_form(i, **kwargs)

    def get_queryset(self):
        if not hasattr(self, '_queryset'):
            if self.queryset is not None:
                qs = self.queryset
            else:
                qs = self.model._default_manager.get_query_set()
            if self.max_num > 0:
                self._queryset = qs[:self.max_num]
            else:
                self._queryset = qs
        return self._queryset

    def save_new(self, form, commit=True):
        """Saves and returns a new model instance for the given form."""
        return save_instance(form, self.model(), exclude=[self._pk_field.name], commit=commit)

    def save_existing(self, form, instance, commit=True):
        """Saves and returns an existing model instance for the given form."""
        return save_instance(form, instance, exclude=[self._pk_field.name], commit=commit)

    def save(self, commit=True):
        """Saves model instances for every form, adding and changing instances
        as necessary, and returns the list of instances.
        """
        if not commit:
            self.saved_forms = []
            def save_m2m():
                for form in self.saved_forms:
                    form.save_m2m()
            self.save_m2m = save_m2m
        return self.save_existing_objects(commit) + self.save_new_objects(commit)

    def save_existing_objects(self, commit=True):
        self.changed_objects = []
        self.deleted_objects = []
        if not self.get_queryset():
            return []

        # Put the objects from self.get_queryset into a dict so they are easy to lookup by pk
        existing_objects = {}
        for obj in self.get_queryset():
            existing_objects[obj.pk] = obj
        saved_instances = []
        for form in self.initial_forms:
            obj = existing_objects[form.cleaned_data[self._pk_field.name]]
            if self.can_delete and form.cleaned_data[DELETION_FIELD_NAME]:
                self.deleted_objects.append(obj)
                obj.delete()
            else:
                if form.changed_data:
                    self.changed_objects.append((obj, form.changed_data))
                    saved_instances.append(self.save_existing(form, obj, commit=commit))
                    if not commit:
                        self.saved_forms.append(form)
        return saved_instances

    def save_new_objects(self, commit=True):
        self.new_objects = []
        for form in self.extra_forms:
            if not form.has_changed():
                continue
            # If someone has marked an add form for deletion, don't save the
            # object.
            if self.can_delete and form.cleaned_data[DELETION_FIELD_NAME]:
                continue
            self.new_objects.append(self.save_new(form, commit=commit))
            if not commit:
                self.saved_forms.append(form)
        return self.new_objects

    def add_fields(self, form, index):
        """Add a hidden field for the object's primary key."""
        from django.db.models import AutoField
        self._pk_field = pk = self.model._meta.pk
        if pk.auto_created or isinstance(pk, AutoField):
            form.fields[self._pk_field.name] = IntegerField(required=False, widget=HiddenInput)
        super(BaseModelFormSet, self).add_fields(form, index)

def modelformset_factory(model, form=ModelForm, formfield_callback=lambda f: f.formfield(),
                         formset=BaseModelFormSet,
                         extra=1, can_delete=False, can_order=False,
                         max_num=0, fields=None, exclude=None):
    """
    Returns a FormSet class for the given Django model class.
    """
    form = modelform_factory(model, form=form, fields=fields, exclude=exclude,
                             formfield_callback=formfield_callback)
    FormSet = formset_factory(form, formset, extra=extra, max_num=max_num,
                              can_order=can_order, can_delete=can_delete)
    FormSet.model = model
    return FormSet


# InlineFormSets #############################################################

class BaseInlineFormSet(BaseModelFormSet):
    """A formset for child objects related to a parent."""
    def __init__(self, data=None, files=None, instance=None,
                 save_as_new=False, prefix=None):
        from django.db.models.fields.related import RelatedObject
        if instance is None:
            self.instance = self.model()
        else:
            self.instance = instance
        self.save_as_new = save_as_new
        # is there a better way to get the object descriptor?
        self.rel_name = RelatedObject(self.fk.rel.to, self.model, self.fk).get_accessor_name()
        qs = self.model._default_manager.filter(**{self.fk.name: self.instance})
        super(BaseInlineFormSet, self).__init__(data, files, prefix=prefix,
                                                queryset=qs)

    def _construct_forms(self):
        if self.save_as_new:
            self._total_form_count = self._initial_form_count
            self._initial_form_count = 0
        super(BaseInlineFormSet, self)._construct_forms()

    def _construct_form(self, i, **kwargs):
        form = super(BaseInlineFormSet, self)._construct_form(i, **kwargs)
        if self.save_as_new:
            # Remove the primary key from the form's data, we are only
            # creating new instances
            form.data[form.add_prefix(self._pk_field.name)] = None
        return form

    #@classmethod
    def get_default_prefix(cls):
        from django.db.models.fields.related import RelatedObject
        return RelatedObject(cls.fk.rel.to, cls.model, cls.fk).get_accessor_name()
    get_default_prefix = classmethod(get_default_prefix)

    def save_new(self, form, commit=True):
        fk_attname = self.fk.get_attname()
        kwargs = {fk_attname: self.instance.pk}
        new_obj = self.model(**kwargs)
        if fk_attname == self._pk_field.attname or self._pk_field.auto_created:
            exclude =  [self._pk_field.name]
        else:
            exclude = []
        return save_instance(form, new_obj, exclude=exclude, commit=commit)

    def add_fields(self, form, index):
        super(BaseInlineFormSet, self).add_fields(form, index)
        if self._pk_field == self.fk:
            form.fields[self._pk_field.name] = InlineForeignKeyField(self.instance, pk_field=True)
        else:
            form.fields[self.fk.name] = InlineForeignKeyField(self.instance, label=form.fields[self.fk.name].label)

def _get_foreign_key(parent_model, model, fk_name=None):
    """
    Finds and returns the ForeignKey from model to parent if there is one.
    If fk_name is provided, assume it is the name of the ForeignKey field.
    """
    # avoid circular import
    from django.db.models import ForeignKey
    opts = model._meta
    if fk_name:
        fks_to_parent = [f for f in opts.fields if f.name == fk_name]
        if len(fks_to_parent) == 1:
            fk = fks_to_parent[0]
            if not isinstance(fk, ForeignKey) or \
                    (fk.rel.to != parent_model and
                     fk.rel.to not in parent_model._meta.get_parent_list()):
                raise Exception("fk_name '%s' is not a ForeignKey to %s" % (fk_name, parent_model))
        elif len(fks_to_parent) == 0:
            raise Exception("%s has no field named '%s'" % (model, fk_name))
    else:
        # Try to discover what the ForeignKey from model to parent_model is
        fks_to_parent = [
            f for f in opts.fields
            if isinstance(f, ForeignKey)
            and (f.rel.to == parent_model
                or f.rel.to in parent_model._meta.get_parent_list())
        ]
        if len(fks_to_parent) == 1:
            fk = fks_to_parent[0]
        elif len(fks_to_parent) == 0:
            raise Exception("%s has no ForeignKey to %s" % (model, parent_model))
        else:
            raise Exception("%s has more than 1 ForeignKey to %s" % (model, parent_model))
    return fk


def inlineformset_factory(parent_model, model, form=ModelForm,
                          formset=BaseInlineFormSet, fk_name=None,
                          fields=None, exclude=None,
                          extra=3, can_order=False, can_delete=True, max_num=0,
                          formfield_callback=lambda f: f.formfield()):
    """
    Returns an ``InlineFormSet`` for the given kwargs.

    You must provide ``fk_name`` if ``model`` has more than one ``ForeignKey``
    to ``parent_model``.
    """
    fk = _get_foreign_key(parent_model, model, fk_name=fk_name)
    # enforce a max_num=1 when the foreign key to the parent model is unique.
    if fk.unique:
        max_num = 1
    if fields is not None:
        fields = list(fields)
        fields.append(fk.name)
    else:
        # get all the fields for this model that will be generated.
        fields = fields_for_model(model, fields, exclude, formfield_callback).keys()
        fields.append(fk.name)
    kwargs = {
        'form': form,
        'formfield_callback': formfield_callback,
        'formset': formset,
        'extra': extra,
        'can_delete': can_delete,
        'can_order': can_order,
        'fields': fields,
        'exclude': exclude,
        'max_num': max_num,
    }
    FormSet = modelformset_factory(model, **kwargs)
    FormSet.fk = fk
    return FormSet


# Fields #####################################################################

class InlineForeignKeyHiddenInput(HiddenInput):
    def _has_changed(self, initial, data):
        return False

class InlineForeignKeyField(Field):
    """
    A basic integer field that deals with validating the given value to a
    given parent instance in an inline.
    """
    default_error_messages = {
        'invalid_choice': _(u'The inline foreign key did not match the parent instance primary key.'),
    }

    def __init__(self, parent_instance, *args, **kwargs):
        self.parent_instance = parent_instance
        self.pk_field = kwargs.pop("pk_field", False)
        if self.parent_instance is not None:
            kwargs["initial"] = self.parent_instance.pk
        kwargs["required"] = False
        kwargs["widget"] = InlineForeignKeyHiddenInput
        super(InlineForeignKeyField, self).__init__(*args, **kwargs)

    def clean(self, value):
        if value in EMPTY_VALUES:
            if self.pk_field:
                return None
            # if there is no value act as we did before.
            return self.parent_instance
        # ensure the we compare the values as equal types.
        if force_unicode(value) != force_unicode(self.parent_instance.pk):
            raise ValidationError(self.error_messages['invalid_choice'])
        if self.pk_field:
            return self.parent_instance.pk
        return self.parent_instance

class ModelChoiceIterator(object):
    def __init__(self, field):
        self.field = field
        self.queryset = field.queryset

    def __iter__(self):
        if self.field.empty_label is not None:
            yield (u"", self.field.empty_label)
        if self.field.cache_choices:
            if self.field.choice_cache is None:
                self.field.choice_cache = [
                    self.choice(obj) for obj in self.queryset.all()
                ]
            for choice in self.field.choice_cache:
                yield choice
        else:
            for obj in self.queryset.all():
                yield self.choice(obj)

    def choice(self, obj):
        if self.field.to_field_name:
            key = obj.serializable_value(self.field.to_field_name)
        else:
            key = obj.pk
        return (key, self.field.label_from_instance(obj))


class ModelChoiceField(ChoiceField):
    """A ChoiceField whose choices are a model QuerySet."""
    # This class is a subclass of ChoiceField for purity, but it doesn't
    # actually use any of ChoiceField's implementation.
    default_error_messages = {
        'invalid_choice': _(u'Select a valid choice. That choice is not one of'
                            u' the available choices.'),
    }

    def __init__(self, queryset, empty_label=u"---------", cache_choices=False,
                 required=True, widget=None, label=None, initial=None,
                 help_text=None, to_field_name=None, *args, **kwargs):
        self.empty_label = empty_label
        self.cache_choices = cache_choices

        # Call Field instead of ChoiceField __init__() because we don't need
        # ChoiceField.__init__().
        Field.__init__(self, required, widget, label, initial, help_text,
                       *args, **kwargs)
        self.queryset = queryset
        self.choice_cache = None
        self.to_field_name = to_field_name

    def _get_queryset(self):
        return self._queryset

    def _set_queryset(self, queryset):
        self._queryset = queryset
        self.widget.choices = self.choices

    queryset = property(_get_queryset, _set_queryset)

    # this method will be used to create object labels by the QuerySetIterator.
    # Override it to customize the label.
    def label_from_instance(self, obj):
        """
        This method is used to convert objects into strings; it's used to
        generate the labels for the choices presented by this object. Subclasses
        can override this method to customize the display of the choices.
        """
        return smart_unicode(obj)

    def _get_choices(self):
        # If self._choices is set, then somebody must have manually set
        # the property self.choices. In this case, just return self._choices.
        if hasattr(self, '_choices'):
            return self._choices

        # Otherwise, execute the QuerySet in self.queryset to determine the
        # choices dynamically. Return a fresh QuerySetIterator that has not been
        # consumed. Note that we're instantiating a new QuerySetIterator *each*
        # time _get_choices() is called (and, thus, each time self.choices is
        # accessed) so that we can ensure the QuerySet has not been consumed. This
        # construct might look complicated but it allows for lazy evaluation of
        # the queryset.
        return ModelChoiceIterator(self)

    choices = property(_get_choices, ChoiceField._set_choices)

    def clean(self, value):
        Field.clean(self, value)
        if value in EMPTY_VALUES:
            return None
        try:
            key = self.to_field_name or 'pk'
            value = self.queryset.get(**{key: value})
        except self.queryset.model.DoesNotExist:
            raise ValidationError(self.error_messages['invalid_choice'])
        return value

class ModelMultipleChoiceField(ModelChoiceField):
    """A MultipleChoiceField whose choices are a model QuerySet."""
    widget = SelectMultiple
    hidden_widget = MultipleHiddenInput
    default_error_messages = {
        'list': _(u'Enter a list of values.'),
        'invalid_choice': _(u'Select a valid choice. %s is not one of the'
                            u' available choices.'),
    }

    def __init__(self, queryset, cache_choices=False, required=True,
                 widget=None, label=None, initial=None,
                 help_text=None, *args, **kwargs):
        super(ModelMultipleChoiceField, self).__init__(queryset, None,
            cache_choices, required, widget, label, initial, help_text,
            *args, **kwargs)

    def clean(self, value):
        if self.required and not value:
            raise ValidationError(self.error_messages['required'])
        elif not self.required and not value:
            return []
        if not isinstance(value, (list, tuple)):
            raise ValidationError(self.error_messages['list'])
        final_values = []
        for val in value:
            try:
                obj = self.queryset.get(pk=val)
            except self.queryset.model.DoesNotExist:
                raise ValidationError(self.error_messages['invalid_choice'] % val)
            else:
                final_values.append(obj)
        return final_values<|MERGE_RESOLUTION|>--- conflicted
+++ resolved
@@ -163,11 +163,7 @@
             field_list.append((f.name, formfield))
     field_dict = SortedDict(field_list)
     if fields:
-<<<<<<< HEAD
-        field_dict = SortedDict([(f, field_dict[f]) for f in fields if (not exclude) or (exclude and f not in exclude)])
-=======
         field_dict = SortedDict([(f, field_dict.get(f)) for f in fields if (not exclude) or (exclude and f not in exclude)])
->>>>>>> 974f69b3
     return field_dict
 
 class ModelFormOptions(object):
