--- conflicted
+++ resolved
@@ -227,14 +227,9 @@
             yield mark_safe(u'<%s%s><a href="%s"%s>%s</a></%s>' % \
                 (table_tag, row_class, url, (cl.is_popup and ' onclick="opener.dismissRelatedLookupPopup(window, %s); return false;"' % result_id or ''), conditional_escape(result_repr), table_tag))
         else:
-<<<<<<< HEAD
             # By default the fields come from ModelAdmin.list_editable, but if we pull
             # the fields out of the form instead of list_editable custom admins
             # can provide fields on a per request basis
-=======
-            # by default the fields come from ModelAdmin.list_editable, however 
-            # this way users can provide custom fields on a per request basis
->>>>>>> a458b54b
             if form and field_name in form.fields:
                 bf = form[field_name]
                 result_repr = mark_safe(force_unicode(bf.errors) + force_unicode(bf))
@@ -244,9 +239,9 @@
     if form:
         yield mark_safe(force_unicode(form[cl.model._meta.pk.attname]))
 
-def results(cl, formset):
-    if formset:
-        for res, form in zip(cl.result_list, formset.forms):
+def results(cl):
+    if cl.formset:
+        for res, form in zip(cl.result_list, cl.formset.forms):
             yield list(items_for_result(cl, res, form))
     else:
         for res in cl.result_list:
@@ -255,7 +250,7 @@
 def result_list(cl):
     return {'cl': cl,
             'result_headers': list(result_headers(cl)),
-            'results': list(results(cl, cl.formset))}
+            'results': list(results(cl))}
 result_list = register.inclusion_tag("admin/change_list_results.html")(result_list)
 
 def date_hierarchy(cl):
