{% extends "admin/base_site.html" %}
{% load adminmedia admin_list i18n %}

{% block extrastyle %}
  {{ block.super }}
  <link rel="stylesheet" type="text/css" href="{% admin_media_prefix %}css/changelists.css" />
  {% if cl.formset %}
    <link rel="stylesheet" type="text/css" href="{% admin_media_prefix %}css/forms.css" />
    <script type="text/javascript" src="../../jsi18n/"></script>
    {{ media }}
  {% endif %}
{% endblock %}

{% block extrahead %}{{ block.super }}{{ media }}{% endblock %}

{% block bodyclass %}change-list{% endblock %}

{% if not is_popup %}
  {% block breadcrumbs %}
    <div class="breadcrumbs">
      <a href="../../">
        {% trans "Home" %}
      </a>
       &rsaquo; 
       <a href="../">
         {{ app_label|capfirst }}
      </a>
      &rsaquo; 
      {{ cl.opts.verbose_name_plural|capfirst }}
    </div>
  {% endblock %}
{% endif %}

{% block coltype %}flex{% endblock %}

{% block content %}
  <div id="content-main">
    {% block object-tools %}
      {% if has_add_permission %}
        <ul class="object-tools">
          <li>
            <a href="add/{% if is_popup %}?_popup=1{% endif %}" class="addlink">
              {% blocktrans with cl.opts.verbose_name as name %}Add {{ name }}{% endblocktrans %}
            </a>
          </li>
        </ul>
      {% endif %}
    {% endblock %}
    {% if cl.formset.errors %}
        <p class="errornote">
        {% blocktrans count cl.formset.errors|length as counter %}Please correct the error below.{% plural %}Please correct the errors below.{% endblocktrans %}
        </p>
        <ul class="errorlist">{% for error in cl.formset.non_field_errors %}<li>{{ error }}</li>{% endfor %}</ul>
    {% endif %}
    <div class="module{% if cl.has_filters %} filtered{% endif %}" id="changelist">
      {% block search %}{% search_form cl %}{% endblock %}
      {% block date_hierarchy %}{% date_hierarchy cl %}{% endblock %}

      {% block filters %}
        {% if cl.has_filters %}
          <div id="changelist-filter">
            <h2>{% trans 'Filter' %}</h2>
            {% for spec in cl.filter_specs %}{% admin_list_filter cl spec %}{% endfor %}
          </div>
        {% endif %}
      {% endblock %}
      
      {% if cl.formset %}
        <form action="" method="post"{% if cl.formset.is_multipart %} enctype="multipart/form-data"{% endif %}>
        {{ cl.formset.management_form }}
      {% endif %}

<<<<<<< HEAD
{% block result_list %}
<form id="action-form" method="post" action="">
    {% if actions_on_top and cl.full_result_count %}{% admin_actions %}{% endif %}
    {% result_list cl %}
    {% if actions_on_bottom and cl.full_result_count %}{% admin_actions %}{% endif %}
</form>
{% endblock %}
{% block pagination %}{% pagination cl %}{% endblock %}
</div>
</div>
=======
      {% block result_list %}{% result_list cl %}{% endblock %}
      {% block pagination %}{% pagination cl %}{% endblock %}
      {% if cl.formset %}</form>{% endif %}
    </div>
  </div>
>>>>>>> d1648540
{% endblock %}<|MERGE_RESOLUTION|>--- conflicted
+++ resolved
@@ -70,22 +70,15 @@
         {{ cl.formset.management_form }}
       {% endif %}
 
-<<<<<<< HEAD
-{% block result_list %}
-<form id="action-form" method="post" action="">
-    {% if actions_on_top and cl.full_result_count %}{% admin_actions %}{% endif %}
-    {% result_list cl %}
-    {% if actions_on_bottom and cl.full_result_count %}{% admin_actions %}{% endif %}
-</form>
-{% endblock %}
-{% block pagination %}{% pagination cl %}{% endblock %}
-</div>
-</div>
-=======
-      {% block result_list %}{% result_list cl %}{% endblock %}
+      {% block result_list %}
+      <form id="action-form" method="post" action="">
+          {% if actions_on_top and cl.full_result_count %}{% admin_actions %}{% endif %}
+          {% result_list cl %}
+          {% if actions_on_bottom and cl.full_result_count %}{% admin_actions %}{% endif %}
+      </form>
+      {% endblock %}
       {% block pagination %}{% pagination cl %}{% endblock %}
       {% if cl.formset %}</form>{% endif %}
     </div>
   </div>
->>>>>>> d1648540
 {% endblock %}