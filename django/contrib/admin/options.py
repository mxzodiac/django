--- conflicted
+++ resolved
@@ -468,13 +468,7 @@
         i = 0
         for obj in selected:
             deleted_objects.append([mark_safe(u'%s: <a href="%s/">%s</a>' % (escape(force_unicode(capfirst(opts.verbose_name))), obj.pk, escape(obj))), []])
-<<<<<<< HEAD
-            # FIXME: the urlpath to the detail-view of the related objects are hardcoded as "../../../../"
-            # which is wrong from this changelist_view. Is there a admin-reverse-urlconf refactor?
-            get_deleted_objects(deleted_objects[i], perms_needed, request.user, obj, opts, 1, self.admin_site, 2)
-=======
             get_deleted_objects(deleted_objects[i], perms_needed, request.user, obj, opts, 1, self.admin_site, parents_to_home=2)
->>>>>>> 948950a7
             i=i+1
 
         # The user has already confirmed the deletion.
