from django import forms, template
from django.forms.formsets import all_valid
from django.forms.models import modelform_factory, modelformset_factory, inlineformset_factory
from django.forms.models import BaseInlineFormSet
from django.contrib.contenttypes.models import ContentType
from django.contrib.admin import widgets
from django.contrib.admin import helpers
from django.contrib.admin.util import unquote, flatten_fieldsets, get_deleted_objects, model_ngettext, model_format_dict
from django.core.exceptions import PermissionDenied
from django.db import models, transaction
from django.db.models.fields import BLANK_CHOICE_DASH
from django.http import Http404, HttpResponse, HttpResponseRedirect
from django.shortcuts import get_object_or_404, render_to_response
from django.utils.functional import update_wrapper
from django.utils.html import escape
from django.utils.safestring import mark_safe
from django.utils.functional import curry
from django.utils.text import capfirst, get_text_list
from django.utils.translation import ugettext as _
from django.utils.translation import ngettext, ugettext_lazy
from django.utils.encoding import force_unicode
try:
    set
except NameError:
    from sets import Set as set     # Python 2.3 fallback

HORIZONTAL, VERTICAL = 1, 2
# returns the <ul> class for a given radio_admin field
get_ul_class = lambda x: 'radiolist%s' % ((x == HORIZONTAL) and ' inline' or '')

class IncorrectLookupParameters(Exception):
    pass

# Defaults for formfield_overrides. ModelAdmin subclasses can change this
# by adding to ModelAdmin.formfield_overrides.

FORMFIELD_FOR_DBFIELD_DEFAULTS = {
    models.DateTimeField: {
        'form_class': forms.SplitDateTimeField,
        'widget': widgets.AdminSplitDateTime
    },
    models.DateField:    {'widget': widgets.AdminDateWidget},
    models.TimeField:    {'widget': widgets.AdminTimeWidget},
    models.TextField:    {'widget': widgets.AdminTextareaWidget},
    models.URLField:     {'widget': widgets.AdminURLFieldWidget},
    models.IntegerField: {'widget': widgets.AdminIntegerFieldWidget},
    models.CharField:    {'widget': widgets.AdminTextInputWidget},
    models.ImageField:   {'widget': widgets.AdminFileWidget},
    models.FileField:    {'widget': widgets.AdminFileWidget},
}


class BaseModelAdmin(object):
    """Functionality common to both ModelAdmin and InlineAdmin."""

    raw_id_fields = ()
    fields = None
    exclude = None
    fieldsets = None
    form = forms.ModelForm
    filter_vertical = ()
    filter_horizontal = ()
    radio_fields = {}
    prepopulated_fields = {}
    formfield_overrides = {}

    def __init__(self):
        self.formfield_overrides = dict(FORMFIELD_FOR_DBFIELD_DEFAULTS, **self.formfield_overrides)

    def formfield_for_dbfield(self, db_field, **kwargs):
        """
        Hook for specifying the form Field instance for a given database Field
        instance.

        If kwargs are given, they're passed to the form Field's constructor.
        """
        request = kwargs.pop("request", None)

        # If the field specifies choices, we don't need to look for special
        # admin widgets - we just need to use a select widget of some kind.
        if db_field.choices:
            return self.formfield_for_choice_field(db_field, request, **kwargs)

        # ForeignKey or ManyToManyFields
        if isinstance(db_field, (models.ForeignKey, models.ManyToManyField)):
            # Combine the field kwargs with any options for formfield_overrides.
            # Make sure the passed in **kwargs override anything in
            # formfield_overrides because **kwargs is more specific, and should
            # always win.
            if db_field.__class__ in self.formfield_overrides:
                kwargs = dict(self.formfield_overrides[db_field.__class__], **kwargs)

            # Get the correct formfield.
            if isinstance(db_field, models.ForeignKey):
                formfield = self.formfield_for_foreignkey(db_field, request, **kwargs)
            elif isinstance(db_field, models.ManyToManyField):
                formfield = self.formfield_for_manytomany(db_field, request, **kwargs)

            # For non-raw_id fields, wrap the widget with a wrapper that adds
            # extra HTML -- the "add other" interface -- to the end of the
            # rendered output. formfield can be None if it came from a
            # OneToOneField with parent_link=True or a M2M intermediary.
            if formfield and db_field.name not in self.raw_id_fields:
                formfield.widget = widgets.RelatedFieldWidgetWrapper(formfield.widget, db_field.rel, self.admin_site)

            return formfield

        # If we've got overrides for the formfield defined, use 'em. **kwargs
        # passed to formfield_for_dbfield override the defaults.
        if db_field.__class__ in self.formfield_overrides:
            kwargs = dict(self.formfield_overrides[db_field.__class__], **kwargs)
            return db_field.formfield(**kwargs)

        # For any other type of field, just call its formfield() method.
        return db_field.formfield(**kwargs)

    def formfield_for_choice_field(self, db_field, request=None, **kwargs):
        """
        Get a form Field for a database Field that has declared choices.
        """
        # If the field is named as a radio_field, use a RadioSelect
        if db_field.name in self.radio_fields:
            # Avoid stomping on custom widget/choices arguments.
            if 'widget' not in kwargs:
                kwargs['widget'] = widgets.AdminRadioSelect(attrs={
                    'class': get_ul_class(self.radio_fields[db_field.name]),
                })
            if 'choices' not in kwargs:
                kwargs['choices'] = db_field.get_choices(
                    include_blank = db_field.blank,
                    blank_choice=[('', _('None'))]
                )
        return db_field.formfield(**kwargs)

    def formfield_for_foreignkey(self, db_field, request=None, **kwargs):
        """
        Get a form Field for a ForeignKey.
        """
        if db_field.name in self.raw_id_fields:
            kwargs['widget'] = widgets.ForeignKeyRawIdWidget(db_field.rel)
        elif db_field.name in self.radio_fields:
            kwargs['widget'] = widgets.AdminRadioSelect(attrs={
                'class': get_ul_class(self.radio_fields[db_field.name]),
            })
            kwargs['empty_label'] = db_field.blank and _('None') or None

        return db_field.formfield(**kwargs)

    def formfield_for_manytomany(self, db_field, request=None, **kwargs):
        """
        Get a form Field for a ManyToManyField.
        """
        # If it uses an intermediary model, don't show field in admin.
        if db_field.rel.through is not None:
            return None

        if db_field.name in self.raw_id_fields:
            kwargs['widget'] = widgets.ManyToManyRawIdWidget(db_field.rel)
            kwargs['help_text'] = ''
        elif db_field.name in (list(self.filter_vertical) + list(self.filter_horizontal)):
            kwargs['widget'] = widgets.FilteredSelectMultiple(db_field.verbose_name, (db_field.name in self.filter_vertical))

        return db_field.formfield(**kwargs)

    def _declared_fieldsets(self):
        if self.fieldsets:
            return self.fieldsets
        elif self.fields:
            return [(None, {'fields': self.fields})]
        return None
    declared_fieldsets = property(_declared_fieldsets)

class ModelAdmin(BaseModelAdmin):
    "Encapsulates all admin options and functionality for a given model."
    __metaclass__ = forms.MediaDefiningClass
<<<<<<< HEAD
    
    list_display = ('action_checkbox', '__str__',)
=======

    list_display = ('__str__',)
>>>>>>> 0cb3d762
    list_display_links = ()
    list_filter = ()
    list_select_related = False
    list_per_page = 100
    list_editable = ()
    search_fields = ()
    date_hierarchy = None
    save_as = False
    save_on_top = False
    ordering = None
    inlines = []

    # Custom templates (designed to be over-ridden in subclasses)
    change_form_template = None
    change_list_template = None
    delete_confirmation_template = None
    object_history_template = None
<<<<<<< HEAD
    
    # Actions
    actions = ['delete_selected']
    action_form = helpers.ActionForm
    actions_on_top = False
    actions_on_bottom = True
    
=======

>>>>>>> 0cb3d762
    def __init__(self, model, admin_site):
        self.model = model
        self.opts = model._meta
        self.admin_site = admin_site
        self.inline_instances = []
        for inline_class in self.inlines:
            inline_instance = inline_class(self.model, self.admin_site)
            self.inline_instances.append(inline_instance)
        if 'action_checkbox' not in self.list_display:
            self.list_display = list(self.list_display)
            self.list_display.insert(0, 'action_checkbox')
        if not self.list_display_links:
            for name in self.list_display:
                if name != 'action_checkbox':
                    self.list_display_links = [name]
                    break
        super(ModelAdmin, self).__init__()

    def get_urls(self):
        from django.conf.urls.defaults import patterns, url

        def wrap(view):
            def wrapper(*args, **kwargs):
                return self.admin_site.admin_view(view)(*args, **kwargs)
            return update_wrapper(wrapper, view)

        info = self.admin_site.name, self.model._meta.app_label, self.model._meta.module_name

        urlpatterns = patterns('',
            url(r'^$',
                wrap(self.changelist_view),
                name='%sadmin_%s_%s_changelist' % info),
            url(r'^add/$',
                wrap(self.add_view),
                name='%sadmin_%s_%s_add' % info),
            url(r'^(.+)/history/$',
                wrap(self.history_view),
                name='%sadmin_%s_%s_history' % info),
            url(r'^(.+)/delete/$',
                wrap(self.delete_view),
                name='%sadmin_%s_%s_delete' % info),
            url(r'^(.+)/$',
                wrap(self.change_view),
                name='%sadmin_%s_%s_change' % info),
        )
        return urlpatterns

    def urls(self):
        return self.get_urls()
    urls = property(urls)

    def _media(self):
        from django.conf import settings

        js = ['js/core.js', 'js/admin/RelatedObjectLookups.js']
        if self.actions:
            js.extend(['js/getElementsBySelector.js', 'js/actions.js'])
        if self.prepopulated_fields:
            js.append('js/urlify.js')
        if self.opts.get_ordered_objects():
            js.extend(['js/getElementsBySelector.js', 'js/dom-drag.js' , 'js/admin/ordering.js'])

        return forms.Media(js=['%s%s' % (settings.ADMIN_MEDIA_PREFIX, url) for url in js])
    media = property(_media)

    def has_add_permission(self, request):
        "Returns True if the given request has permission to add an object."
        opts = self.opts
        return request.user.has_perm(opts.app_label + '.' + opts.get_add_permission())

    def has_change_permission(self, request, obj=None):
        """
        Returns True if the given request has permission to change the given
        Django model instance.

        If `obj` is None, this should return True if the given request has
        permission to change *any* object of the given type.
        """
        opts = self.opts
        return request.user.has_perm(opts.app_label + '.' + opts.get_change_permission())

    def has_delete_permission(self, request, obj=None):
        """
        Returns True if the given request has permission to change the given
        Django model instance.

        If `obj` is None, this should return True if the given request has
        permission to delete *any* object of the given type.
        """
        opts = self.opts
        return request.user.has_perm(opts.app_label + '.' + opts.get_delete_permission())

    def queryset(self, request):
        """
        Returns a QuerySet of all model instances that can be edited by the
        admin site. This is used by changelist_view.
        """
        qs = self.model._default_manager.get_query_set()
        # TODO: this should be handled by some parameter to the ChangeList.
        ordering = self.ordering or () # otherwise we might try to *None, which is bad ;)
        if ordering:
            qs = qs.order_by(*ordering)
        return qs

    def get_fieldsets(self, request, obj=None):
        "Hook for specifying fieldsets for the add form."
        if self.declared_fieldsets:
            return self.declared_fieldsets
        form = self.get_form(request, obj)
        return [(None, {'fields': form.base_fields.keys()})]

    def get_form(self, request, obj=None, **kwargs):
        """
        Returns a Form class for use in the admin add view. This is used by
        add_view and change_view.
        """
        if self.declared_fieldsets:
            fields = flatten_fieldsets(self.declared_fieldsets)
        else:
            fields = None
        if self.exclude is None:
            exclude = []
        else:
            exclude = list(self.exclude)
        defaults = {
            "form": self.form,
            "fields": fields,
            "exclude": exclude + kwargs.get("exclude", []),
            "formfield_callback": curry(self.formfield_for_dbfield, request=request),
        }
        defaults.update(kwargs)
        return modelform_factory(self.model, **defaults)

    def get_changelist_form(self, request, **kwargs):
        """
        Returns a Form class for use in the Formset on the changelist page.
        """
        defaults = {
            "formfield_callback": curry(self.formfield_for_dbfield, request=request),
        }
        defaults.update(kwargs)
        return modelform_factory(self.model, **defaults)

    def get_changelist_formset(self, request, **kwargs):
        """
        Returns a FormSet class for use on the changelist page if list_editable
        is used.
        """
        defaults = {
            "formfield_callback": curry(self.formfield_for_dbfield, request=request),
        }
        defaults.update(kwargs)
        return modelformset_factory(self.model,
            self.get_changelist_form(request), extra=0,
            fields=self.list_editable, **defaults)

    def get_formsets(self, request, obj=None):
        for inline in self.inline_instances:
            yield inline.get_formset(request, obj)

    def log_addition(self, request, object):
        """
        Log that an object has been successfully added.

        The default implementation creates an admin LogEntry object.
        """
        from django.contrib.admin.models import LogEntry, ADDITION
        LogEntry.objects.log_action(
            user_id         = request.user.pk,
            content_type_id = ContentType.objects.get_for_model(object).pk,
            object_id       = object.pk,
            object_repr     = force_unicode(object),
            action_flag     = ADDITION
        )

    def log_change(self, request, object, message):
        """
        Log that an object has been successfully changed.

        The default implementation creates an admin LogEntry object.
        """
        from django.contrib.admin.models import LogEntry, CHANGE
        LogEntry.objects.log_action(
            user_id         = request.user.pk,
            content_type_id = ContentType.objects.get_for_model(object).pk,
            object_id       = object.pk,
            object_repr     = force_unicode(object),
            action_flag     = CHANGE,
            change_message  = message
        )

    def log_deletion(self, request, object, object_repr):
        """
        Log that an object has been successfully deleted. Note that since the
        object is deleted, it might no longer be safe to call *any* methods
        on the object, hence this method getting object_repr.

        The default implementation creates an admin LogEntry object.
        """
        from django.contrib.admin.models import LogEntry, DELETION
        LogEntry.objects.log_action(
            user_id         = request.user.id,
            content_type_id = ContentType.objects.get_for_model(self.model).pk,
            object_id       = object.pk,
            object_repr     = object_repr,
            action_flag     = DELETION
        )
<<<<<<< HEAD
    
    def action_checkbox(self, obj):
        """
        A list_display column containing a checkbox widget.
        """
        return helpers.checkbox.render(helpers.ACTION_CHECKBOX_NAME, force_unicode(obj.pk))
    action_checkbox.short_description = mark_safe('<input type="checkbox" id="action-toggle" />')
    action_checkbox.allow_tags = True
    
    def get_action_choices(self, default_choices=BLANK_CHOICE_DASH):
        choices = [] + default_choices
        for action in getattr(self, 'actions', []):
            func, name, description, instance_action = self.get_action(action)
            choice = (name, description % model_format_dict(self.opts))
            choices.append(choice)
        return choices

    def get_action(self, action):
        is_instance_action = False
        if callable(action):
            func = action
            action = action.__name__
        elif hasattr(self, action):
            func = getattr(self, action)
        elif hasattr(self.model, action):
            func = getattr(self.model, action)
            is_instance_action = True
        else:
            callable_actions = {}
            for item in getattr(self, 'actions', []):
                if callable(item):
                    callable_actions[item.__name__] = item
            if action in callable_actions:
                return self.get_action(callable_actions[action])
            raise AttributeError, \
                "'%s' model or '%s' have no action '%s'" % \
                    (self.opts.object_name, self.__class__.__name__, action)
        if hasattr(func, 'short_description'):
            description = func.short_description
        else:
            description = capfirst(action.replace('_', ' '))
        return func, action, description, is_instance_action
    
    def delete_selected(self, request, selected):
        """
        Default action which deletes the selected objects.
        """
        opts = self.model._meta
        app_label = opts.app_label
        
        if not self.has_delete_permission(request):
            raise PermissionDenied
        
        # Populate deleted_objects, a data structure of all related objects that
        # will also be deleted.
        
        # deleted_objects must be a list if we want to use '|unordered_list' in the template
        deleted_objects = []
        for obj in selected:
            deleted_objects.append([mark_safe(u'%s: <a href="%s/">%s</a>' % (escape(force_unicode(capfirst(opts.verbose_name))), obj.pk, escape(obj))), []])
        perms_needed = set()
        i = 0
        for d in deleted_objects:
            # FIXME: the urlpath to the detail-view of the related objects are hardcoded as "../../../../"
            # which is wrong from this changelist_view. Is there a admin-reverse-urlconf refactor?
            get_deleted_objects(deleted_objects[i], perms_needed, request.user, selected[i], opts, 1, self.admin_site)
            i=i+1
        
        # The user has already confirmed the deletion.
        if request.POST.get('post'):
            if perms_needed:
                raise PermissionDenied
            n = selected.count()
            if n:
                for obj in selected:
                    obj_display = force_unicode(obj)
                    self.log_deletion(request, obj, obj_display)
                selected.delete()
                self.message_user(request, _("Successfully deleted %d %s.") % (
                    n, model_ngettext(self.opts, n)
                ))
            return None
        
        context = {
            "title": _("Are you sure?"),
            "object_name": force_unicode(opts.verbose_name),
            "deleted_objects": deleted_objects,
            'selected': selected,
            "perms_lacking": perms_needed,
            "opts": opts,
            "root_path": self.admin_site.root_path,
            "app_label": app_label,
        }
        return render_to_response(self.delete_confirmation_template or [
            "admin/%s/%s/delete_selected_confirmation.html" % (app_label, opts.object_name.lower()),
            "admin/%s/delete_selected_confirmation.html" % app_label,
            "admin/delete_selected_confirmation.html"
        ], context, context_instance=template.RequestContext(request))
    
    delete_selected.short_description = ugettext_lazy("Delete selected %(verbose_name_plural)s")
    
=======


>>>>>>> 0cb3d762
    def construct_change_message(self, request, form, formsets):
        """
        Construct a change message from a changed object.
        """
        change_message = []
        if form.changed_data:
            change_message.append(_('Changed %s.') % get_text_list(form.changed_data, _('and')))

        if formsets:
            for formset in formsets:
                for added_object in formset.new_objects:
                    change_message.append(_('Added %(name)s "%(object)s".')
                                          % {'name': added_object._meta.verbose_name,
                                             'object': force_unicode(added_object)})
                for changed_object, changed_fields in formset.changed_objects:
                    change_message.append(_('Changed %(list)s for %(name)s "%(object)s".')
                                          % {'list': get_text_list(changed_fields, _('and')),
                                             'name': changed_object._meta.verbose_name,
                                             'object': force_unicode(changed_object)})
                for deleted_object in formset.deleted_objects:
                    change_message.append(_('Deleted %(name)s "%(object)s".')
                                          % {'name': deleted_object._meta.verbose_name,
                                             'object': force_unicode(deleted_object)})
        change_message = ' '.join(change_message)
        return change_message or _('No fields changed.')

    def message_user(self, request, message):
        """
        Send a message to the user. The default implementation
        posts a message using the auth Message object.
        """
        request.user.message_set.create(message=message)

    def save_form(self, request, form, change):
        """
        Given a ModelForm return an unsaved instance. ``change`` is True if
        the object is being changed, and False if it's being added.
        """
        return form.save(commit=False)

    def save_model(self, request, obj, form, change):
        """
        Given a model instance save it to the database.
        """
        obj.save()

    def save_formset(self, request, form, formset, change):
        """
        Given an inline formset save it to the database.
        """
        formset.save()

    def render_change_form(self, request, context, add=False, change=False, form_url='', obj=None):
        opts = self.model._meta
        app_label = opts.app_label
        ordered_objects = opts.get_ordered_objects()
        context.update({
            'add': add,
            'change': change,
            'has_add_permission': self.has_add_permission(request),
            'has_change_permission': self.has_change_permission(request, obj),
            'has_delete_permission': self.has_delete_permission(request, obj),
            'has_file_field': True, # FIXME - this should check if form or formsets have a FileField,
            'has_absolute_url': hasattr(self.model, 'get_absolute_url'),
            'ordered_objects': ordered_objects,
            'form_url': mark_safe(form_url),
            'opts': opts,
            'content_type_id': ContentType.objects.get_for_model(self.model).id,
            'save_as': self.save_as,
            'save_on_top': self.save_on_top,
            'root_path': self.admin_site.root_path,
        })
        return render_to_response(self.change_form_template or [
            "admin/%s/%s/change_form.html" % (app_label, opts.object_name.lower()),
            "admin/%s/change_form.html" % app_label,
            "admin/change_form.html"
        ], context, context_instance=template.RequestContext(request))

    def response_add(self, request, obj, post_url_continue='../%s/'):
        """
        Determines the HttpResponse for the add_view stage.
        """
        opts = obj._meta
        pk_value = obj._get_pk_val()

        msg = _('The %(name)s "%(obj)s" was added successfully.') % {'name': force_unicode(opts.verbose_name), 'obj': force_unicode(obj)}
        # Here, we distinguish between different save types by checking for
        # the presence of keys in request.POST.
        if request.POST.has_key("_continue"):
            self.message_user(request, msg + ' ' + _("You may edit it again below."))
            if request.POST.has_key("_popup"):
                post_url_continue += "?_popup=1"
            return HttpResponseRedirect(post_url_continue % pk_value)

        if request.POST.has_key("_popup"):
            return HttpResponse('<script type="text/javascript">opener.dismissAddAnotherPopup(window, "%s", "%s");</script>' % \
                # escape() calls force_unicode.
                (escape(pk_value), escape(obj)))
        elif request.POST.has_key("_addanother"):
            self.message_user(request, msg + ' ' + (_("You may add another %s below.") % force_unicode(opts.verbose_name)))
            return HttpResponseRedirect(request.path)
        else:
            self.message_user(request, msg)

            # Figure out where to redirect. If the user has change permission,
            # redirect to the change-list page for this object. Otherwise,
            # redirect to the admin index.
            if self.has_change_permission(request, None):
                post_url = '../'
            else:
                post_url = '../../../'
            return HttpResponseRedirect(post_url)

    def response_change(self, request, obj):
        """
        Determines the HttpResponse for the change_view stage.
        """
        opts = obj._meta
        pk_value = obj._get_pk_val()

        msg = _('The %(name)s "%(obj)s" was changed successfully.') % {'name': force_unicode(opts.verbose_name), 'obj': force_unicode(obj)}
        if request.POST.has_key("_continue"):
            self.message_user(request, msg + ' ' + _("You may edit it again below."))
            if request.REQUEST.has_key('_popup'):
                return HttpResponseRedirect(request.path + "?_popup=1")
            else:
                return HttpResponseRedirect(request.path)
        elif request.POST.has_key("_saveasnew"):
            msg = _('The %(name)s "%(obj)s" was added successfully. You may edit it again below.') % {'name': force_unicode(opts.verbose_name), 'obj': obj}
            self.message_user(request, msg)
            return HttpResponseRedirect("../%s/" % pk_value)
        elif request.POST.has_key("_addanother"):
            self.message_user(request, msg + ' ' + (_("You may add another %s below.") % force_unicode(opts.verbose_name)))
            return HttpResponseRedirect("../add/")
        else:
            self.message_user(request, msg)
            return HttpResponseRedirect("../")

<<<<<<< HEAD
    def response_action(self, request, queryset):
        if request.method == 'POST':
            # There can be multiple action forms on the page (at the top
            # and bottom of the change list, for example). Get the action
            # whose button was pushed.
            try:
                action_index = int(request.POST.get('index', 0))
            except ValueError:
                action_index = 0
            data = {}
            for key in request.POST:
                if key not in (helpers.ACTION_CHECKBOX_NAME, 'index'):
                    data[key] = request.POST.getlist(key)[action_index]
            action_form = self.action_form(data, auto_id=None)
            action_form.fields['action'].choices = self.get_action_choices()
            
            if action_form.is_valid():
                action = action_form.cleaned_data['action']
                func, name, description, instance_action = self.get_action(action)
                selected = request.POST.getlist(helpers.ACTION_CHECKBOX_NAME)
                results = queryset.filter(pk__in=selected)
                response = None
                if callable(func):
                    if instance_action:
                        for obj in results:
                            getattr(obj, name)(request)
                    else:
                        response = func(request, results)
                if isinstance(response, HttpResponse):
                    return response
                else:
                    redirect_to = request.META.get('HTTP_REFERER') or "."
                    return HttpResponseRedirect(redirect_to)
        else:
            action_form = self.action_form(auto_id=None)
            action_form.fields['action'].choices = self.get_action_choices()
        return action_form
    
=======
>>>>>>> 0cb3d762
    def add_view(self, request, form_url='', extra_context=None):
        "The 'add' admin view for this model."
        model = self.model
        opts = model._meta

        if not self.has_add_permission(request):
            raise PermissionDenied

        ModelForm = self.get_form(request)
        formsets = []
        if request.method == 'POST':
            form = ModelForm(request.POST, request.FILES)
            if form.is_valid():
                form_validated = True
                new_object = self.save_form(request, form, change=False)
            else:
                form_validated = False
                new_object = self.model()
            prefixes = {}
            for FormSet in self.get_formsets(request):
                prefix = FormSet.get_default_prefix()
                prefixes[prefix] = prefixes.get(prefix, 0) + 1
                if prefixes[prefix] != 1:
                    prefix = "%s-%s" % (prefix, prefixes[prefix])
                formset = FormSet(data=request.POST, files=request.FILES,
                                  instance=new_object,
                                  save_as_new=request.POST.has_key("_saveasnew"),
                                  prefix=prefix)
                formsets.append(formset)
            if all_valid(formsets) and form_validated:
                self.save_model(request, new_object, form, change=False)
                form.save_m2m()
                for formset in formsets:
                    self.save_formset(request, form, formset, change=False)

                self.log_addition(request, new_object)
                return self.response_add(request, new_object)
        else:
            # Prepare the dict of initial data from the request.
            # We have to special-case M2Ms as a list of comma-separated PKs.
            initial = dict(request.GET.items())
            for k in initial:
                try:
                    f = opts.get_field(k)
                except models.FieldDoesNotExist:
                    continue
                if isinstance(f, models.ManyToManyField):
                    initial[k] = initial[k].split(",")
            form = ModelForm(initial=initial)
            prefixes = {}
            for FormSet in self.get_formsets(request):
                prefix = FormSet.get_default_prefix()
                prefixes[prefix] = prefixes.get(prefix, 0) + 1
                if prefixes[prefix] != 1:
                    prefix = "%s-%s" % (prefix, prefixes[prefix])
                formset = FormSet(instance=self.model(), prefix=prefix)
                formsets.append(formset)

        adminForm = helpers.AdminForm(form, list(self.get_fieldsets(request)), self.prepopulated_fields)
        media = self.media + adminForm.media

        inline_admin_formsets = []
        for inline, formset in zip(self.inline_instances, formsets):
            fieldsets = list(inline.get_fieldsets(request))
            inline_admin_formset = helpers.InlineAdminFormSet(inline, formset, fieldsets)
            inline_admin_formsets.append(inline_admin_formset)
            media = media + inline_admin_formset.media

        context = {
            'title': _('Add %s') % force_unicode(opts.verbose_name),
            'adminform': adminForm,
            'is_popup': request.REQUEST.has_key('_popup'),
            'show_delete': False,
            'media': mark_safe(media),
            'inline_admin_formsets': inline_admin_formsets,
            'errors': helpers.AdminErrorList(form, formsets),
            'root_path': self.admin_site.root_path,
            'app_label': opts.app_label,
        }
        context.update(extra_context or {})
        return self.render_change_form(request, context, add=True)
    add_view = transaction.commit_on_success(add_view)

    def change_view(self, request, object_id, extra_context=None):
        "The 'change' admin view for this model."
        model = self.model
        opts = model._meta

        try:
            obj = model._default_manager.get(pk=unquote(object_id))
        except model.DoesNotExist:
            # Don't raise Http404 just yet, because we haven't checked
            # permissions yet. We don't want an unauthenticated user to be able
            # to determine whether a given object exists.
            obj = None

        if not self.has_change_permission(request, obj):
            raise PermissionDenied

        if obj is None:
            raise Http404(_('%(name)s object with primary key %(key)r does not exist.') % {'name': force_unicode(opts.verbose_name), 'key': escape(object_id)})

        if request.method == 'POST' and request.POST.has_key("_saveasnew"):
            return self.add_view(request, form_url='../../add/')

        ModelForm = self.get_form(request, obj)
        formsets = []
        if request.method == 'POST':
            form = ModelForm(request.POST, request.FILES, instance=obj)
            if form.is_valid():
                form_validated = True
                new_object = self.save_form(request, form, change=True)
            else:
                form_validated = False
                new_object = obj
            prefixes = {}
            for FormSet in self.get_formsets(request, new_object):
                prefix = FormSet.get_default_prefix()
                prefixes[prefix] = prefixes.get(prefix, 0) + 1
                if prefixes[prefix] != 1:
                    prefix = "%s-%s" % (prefix, prefixes[prefix])
                formset = FormSet(request.POST, request.FILES,
                                  instance=new_object, prefix=prefix)
                formsets.append(formset)

            if all_valid(formsets) and form_validated:
                self.save_model(request, new_object, form, change=True)
                form.save_m2m()
                for formset in formsets:
                    self.save_formset(request, form, formset, change=True)

                change_message = self.construct_change_message(request, form, formsets)
                self.log_change(request, new_object, change_message)
                return self.response_change(request, new_object)

        else:
            form = ModelForm(instance=obj)
            prefixes = {}
            for FormSet in self.get_formsets(request, obj):
                prefix = FormSet.get_default_prefix()
                prefixes[prefix] = prefixes.get(prefix, 0) + 1
                if prefixes[prefix] != 1:
                    prefix = "%s-%s" % (prefix, prefixes[prefix])
                formset = FormSet(instance=obj, prefix=prefix)
                formsets.append(formset)

        adminForm = helpers.AdminForm(form, self.get_fieldsets(request, obj), self.prepopulated_fields)
        media = self.media + adminForm.media

        inline_admin_formsets = []
        for inline, formset in zip(self.inline_instances, formsets):
            fieldsets = list(inline.get_fieldsets(request, obj))
            inline_admin_formset = helpers.InlineAdminFormSet(inline, formset, fieldsets)
            inline_admin_formsets.append(inline_admin_formset)
            media = media + inline_admin_formset.media

        context = {
            'title': _('Change %s') % force_unicode(opts.verbose_name),
            'adminform': adminForm,
            'object_id': object_id,
            'original': obj,
            'is_popup': request.REQUEST.has_key('_popup'),
            'media': mark_safe(media),
            'inline_admin_formsets': inline_admin_formsets,
            'errors': helpers.AdminErrorList(form, formsets),
            'root_path': self.admin_site.root_path,
            'app_label': opts.app_label,
        }
        context.update(extra_context or {})
        return self.render_change_form(request, context, change=True, obj=obj)
    change_view = transaction.commit_on_success(change_view)

    def changelist_view(self, request, extra_context=None):
        "The 'change list' admin view for this model."
        from django.contrib.admin.views.main import ChangeList, ERROR_FLAG
        opts = self.model._meta
        app_label = opts.app_label
        if not self.has_change_permission(request, None):
            raise PermissionDenied
        try:
            cl = ChangeList(request, self.model, self.list_display, self.list_display_links, self.list_filter,
                self.date_hierarchy, self.search_fields, self.list_select_related, self.list_per_page, self.list_editable, self)
        except IncorrectLookupParameters:
            # Wacky lookup parameters were given, so redirect to the main
            # changelist page, without parameters, and pass an 'invalid=1'
            # parameter via the query string. If wacky parameters were given and
            # the 'invalid=1' parameter was already in the query string, something
            # is screwed up with the database, so display an error page.
            if ERROR_FLAG in request.GET.keys():
                return render_to_response('admin/invalid_setup.html', {'title': _('Database error')})
            return HttpResponseRedirect(request.path + '?' + ERROR_FLAG + '=1')
<<<<<<< HEAD
        
        action_form_or_response = self.response_action(request, queryset=cl.get_query_set())
        if isinstance(action_form_or_response, HttpResponse):
            return action_form_or_response
        
=======

>>>>>>> 0cb3d762
        # If we're allowing changelist editing, we need to construct a formset
        # for the changelist given all the fields to be edited. Then we'll
        # use the formset to validate/process POSTed data.
        formset = cl.formset = None

        # Handle POSTed bulk-edit data.
        if request.method == "POST" and self.list_editable:
            FormSet = self.get_changelist_formset(request)
            formset = cl.formset = FormSet(request.POST, request.FILES, queryset=cl.result_list)
            if formset.is_valid():
                changecount = 0
                for form in formset.forms:
                    if form.has_changed():
                        obj = self.save_form(request, form, change=True)
                        self.save_model(request, obj, form, change=True)
                        form.save_m2m()
                        change_msg = self.construct_change_message(request, form, None)
                        self.log_change(request, obj, change_msg)
                        changecount += 1

                if changecount:
                    if changecount == 1:
                        name = force_unicode(opts.verbose_name)
                    else:
                        name = force_unicode(opts.verbose_name_plural)
                    msg = ngettext("%(count)s %(name)s was changed successfully.",
                                   "%(count)s %(name)s were changed successfully.",
                                   changecount) % {'count': changecount,
                                                   'name': name,
                                                   'obj': force_unicode(obj)}
                    self.message_user(request, msg)

                return HttpResponseRedirect(request.get_full_path())

        # Handle GET -- construct a formset for display.
        elif self.list_editable:
            FormSet = self.get_changelist_formset(request)
            formset = cl.formset = FormSet(queryset=cl.result_list)

        # Build the list of media to be used by the formset.
        if formset:
            media = self.media + formset.media
        else:
            media = self.media
        
        context = {
            'title': cl.title,
            'is_popup': cl.is_popup,
            'cl': cl,
            'media': media,
            'has_add_permission': self.has_add_permission(request),
            'root_path': self.admin_site.root_path,
            'app_label': app_label,
            'action_form': action_form_or_response,
            'actions_on_top': self.actions_on_top,
            'actions_on_bottom': self.actions_on_bottom,
        }
        context.update(extra_context or {})
        return render_to_response(self.change_list_template or [
            'admin/%s/%s/change_list.html' % (app_label, opts.object_name.lower()),
            'admin/%s/change_list.html' % app_label,
            'admin/change_list.html'
        ], context, context_instance=template.RequestContext(request))

    def delete_view(self, request, object_id, extra_context=None):
        "The 'delete' admin view for this model."
        opts = self.model._meta
        app_label = opts.app_label

        try:
            obj = self.model._default_manager.get(pk=unquote(object_id))
        except self.model.DoesNotExist:
            # Don't raise Http404 just yet, because we haven't checked
            # permissions yet. We don't want an unauthenticated user to be able
            # to determine whether a given object exists.
            obj = None

        if not self.has_delete_permission(request, obj):
            raise PermissionDenied

        if obj is None:
            raise Http404(_('%(name)s object with primary key %(key)r does not exist.') % {'name': force_unicode(opts.verbose_name), 'key': escape(object_id)})

        # Populate deleted_objects, a data structure of all related objects that
        # will also be deleted.
        deleted_objects = [mark_safe(u'%s: <a href="../../%s/">%s</a>' % (escape(force_unicode(capfirst(opts.verbose_name))), object_id, escape(obj))), []]
        perms_needed = set()
        get_deleted_objects(deleted_objects, perms_needed, request.user, obj, opts, 1, self.admin_site)

        if request.POST: # The user has already confirmed the deletion.
            if perms_needed:
                raise PermissionDenied
            obj_display = force_unicode(obj)
            obj.delete()

            self.log_deletion(request, obj, obj_display)
            self.message_user(request, _('The %(name)s "%(obj)s" was deleted successfully.') % {'name': force_unicode(opts.verbose_name), 'obj': force_unicode(obj_display)})

            if not self.has_change_permission(request, None):
                return HttpResponseRedirect("../../../../")
            return HttpResponseRedirect("../../")

        context = {
            "title": _("Are you sure?"),
            "object_name": force_unicode(opts.verbose_name),
            "object": obj,
            "deleted_objects": deleted_objects,
            "perms_lacking": perms_needed,
            "opts": opts,
            "root_path": self.admin_site.root_path,
            "app_label": app_label,
        }
        context.update(extra_context or {})
        return render_to_response(self.delete_confirmation_template or [
            "admin/%s/%s/delete_confirmation.html" % (app_label, opts.object_name.lower()),
            "admin/%s/delete_confirmation.html" % app_label,
            "admin/delete_confirmation.html"
        ], context, context_instance=template.RequestContext(request))

    def history_view(self, request, object_id, extra_context=None):
        "The 'history' admin view for this model."
        from django.contrib.admin.models import LogEntry
        model = self.model
        opts = model._meta
        app_label = opts.app_label
        action_list = LogEntry.objects.filter(
            object_id = object_id,
            content_type__id__exact = ContentType.objects.get_for_model(model).id
        ).select_related().order_by('action_time')
        # If no history was found, see whether this object even exists.
        obj = get_object_or_404(model, pk=object_id)
        context = {
            'title': _('Change history: %s') % force_unicode(obj),
            'action_list': action_list,
            'module_name': capfirst(force_unicode(opts.verbose_name_plural)),
            'object': obj,
            'root_path': self.admin_site.root_path,
            'app_label': app_label,
        }
        context.update(extra_context or {})
        return render_to_response(self.object_history_template or [
            "admin/%s/%s/object_history.html" % (app_label, opts.object_name.lower()),
            "admin/%s/object_history.html" % app_label,
            "admin/object_history.html"
        ], context, context_instance=template.RequestContext(request))

    #
    # DEPRECATED methods.
    #
    def __call__(self, request, url):
        """
        DEPRECATED: this is the old way of URL resolution, replaced by
        ``get_urls()``. This only called by AdminSite.root(), which is also
        deprecated.

        Again, remember that the following code only exists for
        backwards-compatibility. Any new URLs, changes to existing URLs, or
        whatever need to be done up in get_urls(), above!

        This function still exists for backwards-compatibility; it will be
        removed in Django 1.3.
        """
        # Delegate to the appropriate method, based on the URL.
        if url is None:
            return self.changelist_view(request)
        elif url == "add":
            return self.add_view(request)
        elif url.endswith('/history'):
            return self.history_view(request, unquote(url[:-8]))
        elif url.endswith('/delete'):
            return self.delete_view(request, unquote(url[:-7]))
        else:
            return self.change_view(request, unquote(url))

class InlineModelAdmin(BaseModelAdmin):
    """
    Options for inline editing of ``model`` instances.

    Provide ``name`` to specify the attribute name of the ``ForeignKey`` from
    ``model`` to its parent. This is required if ``model`` has more than one
    ``ForeignKey`` to its parent.
    """
    model = None
    fk_name = None
    formset = BaseInlineFormSet
    extra = 3
    max_num = 0
    template = None
    verbose_name = None
    verbose_name_plural = None

    def __init__(self, parent_model, admin_site):
        self.admin_site = admin_site
        self.parent_model = parent_model
        self.opts = self.model._meta
        super(InlineModelAdmin, self).__init__()
        if self.verbose_name is None:
            self.verbose_name = self.model._meta.verbose_name
        if self.verbose_name_plural is None:
            self.verbose_name_plural = self.model._meta.verbose_name_plural

    def _media(self):
        from django.conf import settings
        js = []
        if self.prepopulated_fields:
            js.append('js/urlify.js')
        if self.filter_vertical or self.filter_horizontal:
            js.extend(['js/SelectBox.js' , 'js/SelectFilter2.js'])
        return forms.Media(js=['%s%s' % (settings.ADMIN_MEDIA_PREFIX, url) for url in js])
    media = property(_media)

    def get_formset(self, request, obj=None, **kwargs):
        """Returns a BaseInlineFormSet class for use in admin add/change views."""
        if self.declared_fieldsets:
            fields = flatten_fieldsets(self.declared_fieldsets)
        else:
            fields = None
        if self.exclude is None:
            exclude = []
        else:
            exclude = list(self.exclude)
        defaults = {
            "form": self.form,
            "formset": self.formset,
            "fk_name": self.fk_name,
            "fields": fields,
            "exclude": exclude + kwargs.get("exclude", []),
            "formfield_callback": curry(self.formfield_for_dbfield, request=request),
            "extra": self.extra,
            "max_num": self.max_num,
        }
        defaults.update(kwargs)
        return inlineformset_factory(self.parent_model, self.model, **defaults)

    def get_fieldsets(self, request, obj=None):
        if self.declared_fieldsets:
            return self.declared_fieldsets
        form = self.get_formset(request).form
        return [(None, {'fields': form.base_fields.keys()})]

class StackedInline(InlineModelAdmin):
    template = 'admin/edit_inline/stacked.html'

class TabularInline(InlineModelAdmin):
    template = 'admin/edit_inline/tabular.html'<|MERGE_RESOLUTION|>--- conflicted
+++ resolved
@@ -173,13 +173,8 @@
 class ModelAdmin(BaseModelAdmin):
     "Encapsulates all admin options and functionality for a given model."
     __metaclass__ = forms.MediaDefiningClass
-<<<<<<< HEAD
     
     list_display = ('action_checkbox', '__str__',)
-=======
-
-    list_display = ('__str__',)
->>>>>>> 0cb3d762
     list_display_links = ()
     list_filter = ()
     list_select_related = False
@@ -197,17 +192,13 @@
     change_list_template = None
     delete_confirmation_template = None
     object_history_template = None
-<<<<<<< HEAD
-    
+
     # Actions
     actions = ['delete_selected']
     action_form = helpers.ActionForm
     actions_on_top = False
     actions_on_bottom = True
-    
-=======
-
->>>>>>> 0cb3d762
+
     def __init__(self, model, admin_site):
         self.model = model
         self.opts = model._meta
@@ -415,8 +406,7 @@
             object_repr     = object_repr,
             action_flag     = DELETION
         )
-<<<<<<< HEAD
-    
+
     def action_checkbox(self, obj):
         """
         A list_display column containing a checkbox widget.
@@ -424,7 +414,7 @@
         return helpers.checkbox.render(helpers.ACTION_CHECKBOX_NAME, force_unicode(obj.pk))
     action_checkbox.short_description = mark_safe('<input type="checkbox" id="action-toggle" />')
     action_checkbox.allow_tags = True
-    
+
     def get_action_choices(self, default_choices=BLANK_CHOICE_DASH):
         choices = [] + default_choices
         for action in getattr(self, 'actions', []):
@@ -458,20 +448,20 @@
         else:
             description = capfirst(action.replace('_', ' '))
         return func, action, description, is_instance_action
-    
+
     def delete_selected(self, request, selected):
         """
         Default action which deletes the selected objects.
         """
         opts = self.model._meta
         app_label = opts.app_label
-        
+
         if not self.has_delete_permission(request):
             raise PermissionDenied
-        
+
         # Populate deleted_objects, a data structure of all related objects that
         # will also be deleted.
-        
+
         # deleted_objects must be a list if we want to use '|unordered_list' in the template
         deleted_objects = []
         for obj in selected:
@@ -483,7 +473,7 @@
             # which is wrong from this changelist_view. Is there a admin-reverse-urlconf refactor?
             get_deleted_objects(deleted_objects[i], perms_needed, request.user, selected[i], opts, 1, self.admin_site)
             i=i+1
-        
+
         # The user has already confirmed the deletion.
         if request.POST.get('post'):
             if perms_needed:
@@ -498,7 +488,7 @@
                     n, model_ngettext(self.opts, n)
                 ))
             return None
-        
+
         context = {
             "title": _("Are you sure?"),
             "object_name": force_unicode(opts.verbose_name),
@@ -514,13 +504,9 @@
             "admin/%s/delete_selected_confirmation.html" % app_label,
             "admin/delete_selected_confirmation.html"
         ], context, context_instance=template.RequestContext(request))
-    
+
     delete_selected.short_description = ugettext_lazy("Delete selected %(verbose_name_plural)s")
-    
-=======
-
-
->>>>>>> 0cb3d762
+
     def construct_change_message(self, request, form, formsets):
         """
         Construct a change message from a changed object.
@@ -659,7 +645,6 @@
             self.message_user(request, msg)
             return HttpResponseRedirect("../")
 
-<<<<<<< HEAD
     def response_action(self, request, queryset):
         if request.method == 'POST':
             # There can be multiple action forms on the page (at the top
@@ -675,7 +660,7 @@
                     data[key] = request.POST.getlist(key)[action_index]
             action_form = self.action_form(data, auto_id=None)
             action_form.fields['action'].choices = self.get_action_choices()
-            
+
             if action_form.is_valid():
                 action = action_form.cleaned_data['action']
                 func, name, description, instance_action = self.get_action(action)
@@ -697,9 +682,7 @@
             action_form = self.action_form(auto_id=None)
             action_form.fields['action'].choices = self.get_action_choices()
         return action_form
-    
-=======
->>>>>>> 0cb3d762
+
     def add_view(self, request, form_url='', extra_context=None):
         "The 'add' admin view for this model."
         model = self.model
@@ -891,15 +874,11 @@
             if ERROR_FLAG in request.GET.keys():
                 return render_to_response('admin/invalid_setup.html', {'title': _('Database error')})
             return HttpResponseRedirect(request.path + '?' + ERROR_FLAG + '=1')
-<<<<<<< HEAD
-        
+
         action_form_or_response = self.response_action(request, queryset=cl.get_query_set())
         if isinstance(action_form_or_response, HttpResponse):
             return action_form_or_response
-        
-=======
-
->>>>>>> 0cb3d762
+
         # If we're allowing changelist editing, we need to construct a formset
         # for the changelist given all the fields to be edited. Then we'll
         # use the formset to validate/process POSTed data.
