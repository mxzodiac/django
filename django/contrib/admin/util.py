--- conflicted
+++ resolved
@@ -61,21 +61,13 @@
         current = current[-1]
     current.append(val)
 
-<<<<<<< HEAD
-def get_change_view_url(app_label, module_name, pk, levels_to_root):
-=======
 def get_change_view_url(app_label, module_name, pk, admin_site, levels_to_root):
->>>>>>> 62171395
     """
     Returns the url to the admin change view for the given app_label,
     module_name and primary key.
     """
     try:
-<<<<<<< HEAD
-        return reverse('admin_%s_%s_change' % (app_label, module_name), None, (pk,))
-=======
         return reverse('%sadmin_%s_%s_change' % (admin_site.name, app_label, module_name), None, (pk,))
->>>>>>> 62171395
     except NoReverseMatch:
         return '%s%s/%s/%s/' % ('../'*levels_to_root, app_label, module_name, pk)
 
@@ -124,10 +116,7 @@
                         get_change_view_url(related.opts.app_label,
                                             related.opts.object_name.lower(),
                                             sub_obj._get_pk_val(),
-<<<<<<< HEAD
-=======
                                             admin_site,
->>>>>>> 62171395
                                             levels_to_root),
                         escape(sub_obj))), []])
                 get_deleted_objects(deleted_objects, perms_needed, user, sub_obj, related.opts, current_depth+2, admin_site)
@@ -147,10 +136,7 @@
                         get_change_view_url(related.opts.app_label,
                                             related.opts.object_name.lower(),
                                             sub_obj._get_pk_val(),
-<<<<<<< HEAD
-=======
                                             admin_site,
->>>>>>> 62171395
                                             levels_to_root),
                         escape(sub_obj))), []])
                 get_deleted_objects(deleted_objects, perms_needed, user, sub_obj, related.opts, current_depth+2, admin_site)
@@ -189,10 +175,7 @@
                             (get_change_view_url(related.opts.app_label,
                                                  related.opts.object_name.lower(),
                                                  sub_obj._get_pk_val(),
-<<<<<<< HEAD
-=======
                                                  admin_site,
->>>>>>> 62171395
                                                  levels_to_root),
                             escape(sub_obj)))), []])
         # If there were related objects, and the user doesn't have
