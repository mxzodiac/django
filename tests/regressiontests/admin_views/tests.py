# coding: utf-8

import re

from django.test import TestCase
from django.contrib.auth.models import User, Permission
from django.contrib.contenttypes.models import ContentType
from django.contrib.admin.models import LogEntry
from django.contrib.admin.sites import LOGIN_FORM_KEY
from django.contrib.admin.util import quote
from django.contrib.admin.helpers import ACTION_CHECKBOX_NAME
from django.utils.html import escape

# local test models
<<<<<<< HEAD
from models import Article, CustomArticle, Section, ModelWithStringPrimaryKey, Persona, FooAccount, BarAccount, Subscriber, DirectSubscriber, ExternalSubscriber
=======
from models import Article, CustomArticle, Section, ModelWithStringPrimaryKey, Person, Persona, FooAccount, BarAccount
>>>>>>> d1648540

try:
    set
except NameError:
    from sets import Set as set

class AdminViewBasicTest(TestCase):
    fixtures = ['admin-views-users.xml', 'admin-views-colors.xml']

    # Store the bit of the URL where the admin is registered as a class
    # variable. That way we can test a second AdminSite just by subclassing
    # this test case and changing urlbit.
    urlbit = 'admin'

    def setUp(self):
        self.client.login(username='super', password='secret')

    def tearDown(self):
        self.client.logout()

    def testTrailingSlashRequired(self):
        """
        If you leave off the trailing slash, app should redirect and add it.
        """
        request = self.client.get('/test_admin/%s/admin_views/article/add' % self.urlbit)
        self.assertRedirects(request,
            '/test_admin/%s/admin_views/article/add/' % self.urlbit, status_code=301
        )

    def testBasicAddGet(self):
        """
        A smoke test to ensure GET on the add_view works.
        """
        response = self.client.get('/test_admin/%s/admin_views/section/add/' % self.urlbit)
        self.failUnlessEqual(response.status_code, 200)

    def testAddWithGETArgs(self):
        response = self.client.get('/test_admin/%s/admin_views/section/add/' % self.urlbit, {'name': 'My Section'})
        self.failUnlessEqual(response.status_code, 200)
        self.failUnless(
            'value="My Section"' in response.content,
            "Couldn't find an input with the right value in the response."
        )

    def testBasicEditGet(self):
        """
        A smoke test to ensureGET on the change_view works.
        """
        response = self.client.get('/test_admin/%s/admin_views/section/1/' % self.urlbit)
        self.failUnlessEqual(response.status_code, 200)

    def testBasicAddPost(self):
        """
        A smoke test to ensure POST on add_view works.
        """
        post_data = {
            "name": u"Another Section",
            # inline data
            "article_set-TOTAL_FORMS": u"3",
            "article_set-INITIAL_FORMS": u"0",
        }
        response = self.client.post('/test_admin/%s/admin_views/section/add/' % self.urlbit, post_data)
        self.failUnlessEqual(response.status_code, 302) # redirect somewhere

    def testBasicEditPost(self):
        """
        A smoke test to ensure POST on edit_view works.
        """
        post_data = {
            "name": u"Test section",
            # inline data
            "article_set-TOTAL_FORMS": u"6",
            "article_set-INITIAL_FORMS": u"3",
            "article_set-0-id": u"1",
            # there is no title in database, give one here or formset
            # will fail.
            "article_set-0-title": u"Norske bostaver æøå skaper problemer",
            "article_set-0-content": u"&lt;p&gt;Middle content&lt;/p&gt;",
            "article_set-0-date_0": u"2008-03-18",
            "article_set-0-date_1": u"11:54:58",
            "article_set-1-id": u"2",
            "article_set-1-title": u"Need a title.",
            "article_set-1-content": u"&lt;p&gt;Oldest content&lt;/p&gt;",
            "article_set-1-date_0": u"2000-03-18",
            "article_set-1-date_1": u"11:54:58",
            "article_set-2-id": u"3",
            "article_set-2-title": u"Need a title.",
            "article_set-2-content": u"&lt;p&gt;Newest content&lt;/p&gt;",
            "article_set-2-date_0": u"2009-03-18",
            "article_set-2-date_1": u"11:54:58",
            "article_set-3-id": u"",
            "article_set-3-title": u"",
            "article_set-3-content": u"",
            "article_set-3-date_0": u"",
            "article_set-3-date_1": u"",
            "article_set-4-id": u"",
            "article_set-4-title": u"",
            "article_set-4-content": u"",
            "article_set-4-date_0": u"",
            "article_set-4-date_1": u"",
            "article_set-5-id": u"",
            "article_set-5-title": u"",
            "article_set-5-content": u"",
            "article_set-5-date_0": u"",
            "article_set-5-date_1": u"",
        }
        response = self.client.post('/test_admin/%s/admin_views/section/1/' % self.urlbit, post_data)
        self.failUnlessEqual(response.status_code, 302) # redirect somewhere

    def testChangeListSortingCallable(self):
        """
        Ensure we can sort on a list_display field that is a callable
        (column 2 is callable_year in ArticleAdmin)
        """
        response = self.client.get('/test_admin/%s/admin_views/article/' % self.urlbit, {'ot': 'asc', 'o': 2})
        self.failUnlessEqual(response.status_code, 200)
        self.failUnless(
            response.content.index('Oldest content') < response.content.index('Middle content') and
            response.content.index('Middle content') < response.content.index('Newest content'),
            "Results of sorting on callable are out of order."
        )

    def testChangeListSortingModel(self):
        """
        Ensure we can sort on a list_display field that is a Model method
        (colunn 3 is 'model_year' in ArticleAdmin)
        """
        response = self.client.get('/test_admin/%s/admin_views/article/' % self.urlbit, {'ot': 'dsc', 'o': 3})
        self.failUnlessEqual(response.status_code, 200)
        self.failUnless(
            response.content.index('Newest content') < response.content.index('Middle content') and
            response.content.index('Middle content') < response.content.index('Oldest content'),
            "Results of sorting on Model method are out of order."
        )

    def testChangeListSortingModelAdmin(self):
        """
        Ensure we can sort on a list_display field that is a ModelAdmin method
        (colunn 4 is 'modeladmin_year' in ArticleAdmin)
        """
        response = self.client.get('/test_admin/%s/admin_views/article/' % self.urlbit, {'ot': 'asc', 'o': 4})
        self.failUnlessEqual(response.status_code, 200)
        self.failUnless(
            response.content.index('Oldest content') < response.content.index('Middle content') and
            response.content.index('Middle content') < response.content.index('Newest content'),
            "Results of sorting on ModelAdmin method are out of order."
        )

    def testLimitedFilter(self):
        """Ensure admin changelist filters do not contain objects excluded via limit_choices_to."""
        response = self.client.get('/test_admin/%s/admin_views/thing/' % self.urlbit)
        self.failUnlessEqual(response.status_code, 200)
        self.failUnless(
            '<div id="changelist-filter">' in response.content,
            "Expected filter not found in changelist view."
        )
        self.failIf(
            '<a href="?color__id__exact=3">Blue</a>' in response.content,
            "Changelist filter not correctly limited by limit_choices_to."
        )

    def testIncorrectLookupParameters(self):
        """Ensure incorrect lookup parameters are handled gracefully."""
        response = self.client.get('/test_admin/%s/admin_views/thing/' % self.urlbit, {'notarealfield': '5'})
        self.assertRedirects(response, '/test_admin/%s/admin_views/thing/?e=1' % self.urlbit)
        response = self.client.get('/test_admin/%s/admin_views/thing/' % self.urlbit, {'color__id__exact': 'StringNotInteger!'})
        self.assertRedirects(response, '/test_admin/%s/admin_views/thing/?e=1' % self.urlbit)

class CustomModelAdminTest(AdminViewBasicTest):
    urlbit = "admin2"

    def testCustomAdminSiteLoginTemplate(self):
        self.client.logout()
        request = self.client.get('/test_admin/admin2/')
        self.assertTemplateUsed(request, 'custom_admin/login.html')
        self.assert_('Hello from a custom login template' in request.content)

    def testCustomAdminSiteIndexViewAndTemplate(self):
        request = self.client.get('/test_admin/admin2/')
        self.assertTemplateUsed(request, 'custom_admin/index.html')
        self.assert_('Hello from a custom index template *bar*' in request.content)

    def testCustomAdminSiteView(self):
        self.client.login(username='super', password='secret')
        response = self.client.get('/test_admin/%s/my_view/' % self.urlbit)
        self.assert_(response.content == "Django is a magical pony!", response.content)

def get_perm(Model, perm):
    """Return the permission object, for the Model"""
    ct = ContentType.objects.get_for_model(Model)
    return Permission.objects.get(content_type=ct, codename=perm)

class AdminViewPermissionsTest(TestCase):
    """Tests for Admin Views Permissions."""

    fixtures = ['admin-views-users.xml']

    def setUp(self):
        """Test setup."""
        # Setup permissions, for our users who can add, change, and delete.
        # We can't put this into the fixture, because the content type id
        # and the permission id could be different on each run of the test.

        opts = Article._meta

        # User who can add Articles
        add_user = User.objects.get(username='adduser')
        add_user.user_permissions.add(get_perm(Article,
            opts.get_add_permission()))

        # User who can change Articles
        change_user = User.objects.get(username='changeuser')
        change_user.user_permissions.add(get_perm(Article,
            opts.get_change_permission()))

        # User who can delete Articles
        delete_user = User.objects.get(username='deleteuser')
        delete_user.user_permissions.add(get_perm(Article,
            opts.get_delete_permission()))

        delete_user.user_permissions.add(get_perm(Section,
            Section._meta.get_delete_permission()))

        # login POST dicts
        self.super_login = {
                     LOGIN_FORM_KEY: 1,
                     'username': 'super',
                     'password': 'secret'}
        self.super_email_login = {
                     LOGIN_FORM_KEY: 1,
                     'username': 'super@example.com',
                     'password': 'secret'}
        self.super_email_bad_login = {
                      LOGIN_FORM_KEY: 1,
                      'username': 'super@example.com',
                      'password': 'notsecret'}
        self.adduser_login = {
                     LOGIN_FORM_KEY: 1,
                     'username': 'adduser',
                     'password': 'secret'}
        self.changeuser_login = {
                     LOGIN_FORM_KEY: 1,
                     'username': 'changeuser',
                     'password': 'secret'}
        self.deleteuser_login = {
                     LOGIN_FORM_KEY: 1,
                     'username': 'deleteuser',
                     'password': 'secret'}
        self.joepublic_login = {
                     LOGIN_FORM_KEY: 1,
                     'username': 'joepublic',
                     'password': 'secret'}

    def testLogin(self):
        """
        Make sure only staff members can log in.

        Successful posts to the login page will redirect to the orignal url.
        Unsuccessfull attempts will continue to render the login page with
        a 200 status code.
        """
        # Super User
        request = self.client.get('/test_admin/admin/')
        self.failUnlessEqual(request.status_code, 200)
        login = self.client.post('/test_admin/admin/', self.super_login)
        self.assertRedirects(login, '/test_admin/admin/')
        self.failIf(login.context)
        self.client.get('/test_admin/admin/logout/')

        # Test if user enters e-mail address
        request = self.client.get('/test_admin/admin/')
        self.failUnlessEqual(request.status_code, 200)
        login = self.client.post('/test_admin/admin/', self.super_email_login)
        self.assertContains(login, "Your e-mail address is not your username")
        # only correct passwords get a username hint
        login = self.client.post('/test_admin/admin/', self.super_email_bad_login)
        self.assertContains(login, "Usernames cannot contain the &#39;@&#39; character")
        new_user = User(username='jondoe', password='secret', email='super@example.com')
        new_user.save()
        # check to ensure if there are multiple e-mail addresses a user doesn't get a 500
        login = self.client.post('/test_admin/admin/', self.super_email_login)
        self.assertContains(login, "Usernames cannot contain the &#39;@&#39; character")

        # Add User
        request = self.client.get('/test_admin/admin/')
        self.failUnlessEqual(request.status_code, 200)
        login = self.client.post('/test_admin/admin/', self.adduser_login)
        self.assertRedirects(login, '/test_admin/admin/')
        self.failIf(login.context)
        self.client.get('/test_admin/admin/logout/')

        # Change User
        request = self.client.get('/test_admin/admin/')
        self.failUnlessEqual(request.status_code, 200)
        login = self.client.post('/test_admin/admin/', self.changeuser_login)
        self.assertRedirects(login, '/test_admin/admin/')
        self.failIf(login.context)
        self.client.get('/test_admin/admin/logout/')

        # Delete User
        request = self.client.get('/test_admin/admin/')
        self.failUnlessEqual(request.status_code, 200)
        login = self.client.post('/test_admin/admin/', self.deleteuser_login)
        self.assertRedirects(login, '/test_admin/admin/')
        self.failIf(login.context)
        self.client.get('/test_admin/admin/logout/')

        # Regular User should not be able to login.
        request = self.client.get('/test_admin/admin/')
        self.failUnlessEqual(request.status_code, 200)
        login = self.client.post('/test_admin/admin/', self.joepublic_login)
        self.failUnlessEqual(login.status_code, 200)
        # Login.context is a list of context dicts we just need to check the first one.
        self.assert_(login.context[0].get('error_message'))

    def testLoginSuccessfullyRedirectsToOriginalUrl(self):
        request = self.client.get('/test_admin/admin/')
        self.failUnlessEqual(request.status_code, 200)
        query_string = "the-answer=42"
        login = self.client.post('/test_admin/admin/', self.super_login, QUERY_STRING = query_string )
        self.assertRedirects(login, '/test_admin/admin/?%s' % query_string)

    def testAddView(self):
        """Test add view restricts access and actually adds items."""

        add_dict = {'title' : 'Døm ikke',
                    'content': '<p>great article</p>',
                    'date_0': '2008-03-18', 'date_1': '10:54:39',
                    'section': 1}

        # Change User should not have access to add articles
        self.client.get('/test_admin/admin/')
        self.client.post('/test_admin/admin/', self.changeuser_login)
        # make sure the view removes test cookie
        self.failUnlessEqual(self.client.session.test_cookie_worked(), False)
        request = self.client.get('/test_admin/admin/admin_views/article/add/')
        self.failUnlessEqual(request.status_code, 403)
        # Try POST just to make sure
        post = self.client.post('/test_admin/admin/admin_views/article/add/', add_dict)
        self.failUnlessEqual(post.status_code, 403)
        self.failUnlessEqual(Article.objects.all().count(), 3)
        self.client.get('/test_admin/admin/logout/')

        # Add user may login and POST to add view, then redirect to admin root
        self.client.get('/test_admin/admin/')
        self.client.post('/test_admin/admin/', self.adduser_login)
        addpage = self.client.get('/test_admin/admin/admin_views/article/add/')
        self.failUnlessEqual(addpage.status_code, 200)
        change_list_link = '<a href="../">Articles</a> &rsaquo;'
        self.failIf(change_list_link in addpage.content,
                    'User restricted to add permission is given link to change list view in breadcrumbs.')
        post = self.client.post('/test_admin/admin/admin_views/article/add/', add_dict)
        self.assertRedirects(post, '/test_admin/admin/')
        self.failUnlessEqual(Article.objects.all().count(), 4)
        self.client.get('/test_admin/admin/logout/')

        # Super can add too, but is redirected to the change list view
        self.client.get('/test_admin/admin/')
        self.client.post('/test_admin/admin/', self.super_login)
        addpage = self.client.get('/test_admin/admin/admin_views/article/add/')
        self.failUnlessEqual(addpage.status_code, 200)
        self.failIf(change_list_link not in addpage.content,
                    'Unrestricted user is not given link to change list view in breadcrumbs.')
        post = self.client.post('/test_admin/admin/admin_views/article/add/', add_dict)
        self.assertRedirects(post, '/test_admin/admin/admin_views/article/')
        self.failUnlessEqual(Article.objects.all().count(), 5)
        self.client.get('/test_admin/admin/logout/')

        # 8509 - if a normal user is already logged in, it is possible
        # to change user into the superuser without error
        login = self.client.login(username='joepublic', password='secret')
        # Check and make sure that if user expires, data still persists
        self.client.get('/test_admin/admin/')
        self.client.post('/test_admin/admin/', self.super_login)
        # make sure the view removes test cookie
        self.failUnlessEqual(self.client.session.test_cookie_worked(), False)

    def testChangeView(self):
        """Change view should restrict access and allow users to edit items."""

        change_dict = {'title' : 'Ikke fordømt',
                       'content': '<p>edited article</p>',
                       'date_0': '2008-03-18', 'date_1': '10:54:39',
                       'section': 1}

        # add user shoud not be able to view the list of article or change any of them
        self.client.get('/test_admin/admin/')
        self.client.post('/test_admin/admin/', self.adduser_login)
        request = self.client.get('/test_admin/admin/admin_views/article/')
        self.failUnlessEqual(request.status_code, 403)
        request = self.client.get('/test_admin/admin/admin_views/article/1/')
        self.failUnlessEqual(request.status_code, 403)
        post = self.client.post('/test_admin/admin/admin_views/article/1/', change_dict)
        self.failUnlessEqual(post.status_code, 403)
        self.client.get('/test_admin/admin/logout/')

        # change user can view all items and edit them
        self.client.get('/test_admin/admin/')
        self.client.post('/test_admin/admin/', self.changeuser_login)
        request = self.client.get('/test_admin/admin/admin_views/article/')
        self.failUnlessEqual(request.status_code, 200)
        request = self.client.get('/test_admin/admin/admin_views/article/1/')
        self.failUnlessEqual(request.status_code, 200)
        post = self.client.post('/test_admin/admin/admin_views/article/1/', change_dict)
        self.assertRedirects(post, '/test_admin/admin/admin_views/article/')
        self.failUnlessEqual(Article.objects.get(pk=1).content, '<p>edited article</p>')

        # one error in form should produce singular error message, multiple errors plural
        change_dict['title'] = ''
        post = self.client.post('/test_admin/admin/admin_views/article/1/', change_dict)
        self.failUnlessEqual(request.status_code, 200)
        self.failUnless('Please correct the error below.' in post.content,
                        'Singular error message not found in response to post with one error.')
        change_dict['content'] = ''
        post = self.client.post('/test_admin/admin/admin_views/article/1/', change_dict)
        self.failUnlessEqual(request.status_code, 200)
        self.failUnless('Please correct the errors below.' in post.content,
                        'Plural error message not found in response to post with multiple errors.')
        self.client.get('/test_admin/admin/logout/')

    def testCustomModelAdminTemplates(self):
        self.client.get('/test_admin/admin/')
        self.client.post('/test_admin/admin/', self.super_login)

        # Test custom change list template with custom extra context
        request = self.client.get('/test_admin/admin/admin_views/customarticle/')
        self.failUnlessEqual(request.status_code, 200)
        self.assert_("var hello = 'Hello!';" in request.content)
        self.assertTemplateUsed(request, 'custom_admin/change_list.html')

        # Test custom change form template
        request = self.client.get('/test_admin/admin/admin_views/customarticle/add/')
        self.assertTemplateUsed(request, 'custom_admin/change_form.html')

        # Add an article so we can test delete and history views
        post = self.client.post('/test_admin/admin/admin_views/customarticle/add/', {
            'content': '<p>great article</p>',
            'date_0': '2008-03-18',
            'date_1': '10:54:39'
        })
        self.assertRedirects(post, '/test_admin/admin/admin_views/customarticle/')
        self.failUnlessEqual(CustomArticle.objects.all().count(), 1)

        # Test custom delete and object history templates
        request = self.client.get('/test_admin/admin/admin_views/customarticle/1/delete/')
        self.assertTemplateUsed(request, 'custom_admin/delete_confirmation.html')
        request = self.client.get('/test_admin/admin/admin_views/customarticle/1/history/')
        self.assertTemplateUsed(request, 'custom_admin/object_history.html')

        self.client.get('/test_admin/admin/logout/')

    def testDeleteView(self):
        """Delete view should restrict access and actually delete items."""

        delete_dict = {'post': 'yes'}

        # add user shoud not be able to delete articles
        self.client.get('/test_admin/admin/')
        self.client.post('/test_admin/admin/', self.adduser_login)
        request = self.client.get('/test_admin/admin/admin_views/article/1/delete/')
        self.failUnlessEqual(request.status_code, 403)
        post = self.client.post('/test_admin/admin/admin_views/article/1/delete/', delete_dict)
        self.failUnlessEqual(post.status_code, 403)
        self.failUnlessEqual(Article.objects.all().count(), 3)
        self.client.get('/test_admin/admin/logout/')

        # Delete user can delete
        self.client.get('/test_admin/admin/')
        self.client.post('/test_admin/admin/', self.deleteuser_login)
        response = self.client.get('/test_admin/admin/admin_views/section/1/delete/')
         # test response contains link to related Article
        self.assertContains(response, "admin_views/article/1/")

        response = self.client.get('/test_admin/admin/admin_views/article/1/delete/')
        self.failUnlessEqual(response.status_code, 200)
        post = self.client.post('/test_admin/admin/admin_views/article/1/delete/', delete_dict)
        self.assertRedirects(post, '/test_admin/admin/')
        self.failUnlessEqual(Article.objects.all().count(), 2)
        self.client.get('/test_admin/admin/logout/')

class AdminViewStringPrimaryKeyTest(TestCase):
    fixtures = ['admin-views-users.xml', 'string-primary-key.xml']

    def __init__(self, *args):
        super(AdminViewStringPrimaryKeyTest, self).__init__(*args)
        self.pk = """abcdefghijklmnopqrstuvwxyz ABCDEFGHIJKLMNOPQRSTUVWXYZ 1234567890 -_.!~*'() ;/?:@&=+$, <>#%" {}|\^[]`"""

    def setUp(self):
        self.client.login(username='super', password='secret')
        content_type_pk = ContentType.objects.get_for_model(ModelWithStringPrimaryKey).pk
        LogEntry.objects.log_action(100, content_type_pk, self.pk, self.pk, 2, change_message='')

    def tearDown(self):
        self.client.logout()

    def test_get_change_view(self):
        "Retrieving the object using urlencoded form of primary key should work"
        response = self.client.get('/test_admin/admin/admin_views/modelwithstringprimarykey/%s/' % quote(self.pk))
        self.assertContains(response, escape(self.pk))
        self.failUnlessEqual(response.status_code, 200)

    def test_changelist_to_changeform_link(self):
        "The link from the changelist referring to the changeform of the object should be quoted"
        response = self.client.get('/test_admin/admin/admin_views/modelwithstringprimarykey/')
        should_contain = """<tr class="row1"><th><a href="%s/">%s</a></th></tr>""" % (quote(self.pk), escape(self.pk))
        self.assertContains(response, should_contain)

    def test_recentactions_link(self):
        "The link from the recent actions list referring to the changeform of the object should be quoted"
        response = self.client.get('/test_admin/admin/')
        should_contain = """<a href="admin_views/modelwithstringprimarykey/%s/">%s</a>""" % (quote(self.pk), escape(self.pk))
        self.assertContains(response, should_contain)

    def test_deleteconfirmation_link(self):
        "The link from the delete confirmation page referring back to the changeform of the object should be quoted"
        response = self.client.get('/test_admin/admin/admin_views/modelwithstringprimarykey/%s/delete/' % quote(self.pk))
        should_contain = """<a href="../../%s/">%s</a>""" % (quote(self.pk), escape(self.pk))
        self.assertContains(response, should_contain)

    def test_url_conflicts_with_add(self):
        "A model with a primary key that ends with add should be visible"
        add_model = ModelWithStringPrimaryKey(id="i have something to add")
        add_model.save()
        response = self.client.get('/test_admin/admin/admin_views/modelwithstringprimarykey/%s/' % quote(add_model.pk))
        should_contain = """<h1>Change model with string primary key</h1>"""
        self.assertContains(response, should_contain)

    def test_url_conflicts_with_delete(self):
        "A model with a primary key that ends with delete should be visible"
        delete_model = ModelWithStringPrimaryKey(id="delete")
        delete_model.save()
        response = self.client.get('/test_admin/admin/admin_views/modelwithstringprimarykey/%s/' % quote(delete_model.pk))
        should_contain = """<h1>Change model with string primary key</h1>"""
        self.assertContains(response, should_contain)

    def test_url_conflicts_with_history(self):
        "A model with a primary key that ends with history should be visible"
        history_model = ModelWithStringPrimaryKey(id="history")
        history_model.save()
        response = self.client.get('/test_admin/admin/admin_views/modelwithstringprimarykey/%s/' % quote(history_model.pk))
        should_contain = """<h1>Change model with string primary key</h1>"""
        self.assertContains(response, should_contain)


class SecureViewTest(TestCase):
    fixtures = ['admin-views-users.xml']

    def setUp(self):
        # login POST dicts
        self.super_login = {
                     LOGIN_FORM_KEY: 1,
                     'username': 'super',
                     'password': 'secret'}
        self.super_email_login = {
                     LOGIN_FORM_KEY: 1,
                     'username': 'super@example.com',
                     'password': 'secret'}
        self.super_email_bad_login = {
                      LOGIN_FORM_KEY: 1,
                      'username': 'super@example.com',
                      'password': 'notsecret'}
        self.adduser_login = {
                     LOGIN_FORM_KEY: 1,
                     'username': 'adduser',
                     'password': 'secret'}
        self.changeuser_login = {
                     LOGIN_FORM_KEY: 1,
                     'username': 'changeuser',
                     'password': 'secret'}
        self.deleteuser_login = {
                     LOGIN_FORM_KEY: 1,
                     'username': 'deleteuser',
                     'password': 'secret'}
        self.joepublic_login = {
                     LOGIN_FORM_KEY: 1,
                     'username': 'joepublic',
                     'password': 'secret'}

    def tearDown(self):
        self.client.logout()

    def test_secure_view_shows_login_if_not_logged_in(self):
        "Ensure that we see the login form"
        response = self.client.get('/test_admin/admin/secure-view/' )
        self.assertTemplateUsed(response, 'admin/login.html')

    def test_secure_view_login_successfully_redirects_to_original_url(self):
        request = self.client.get('/test_admin/admin/secure-view/')
        self.failUnlessEqual(request.status_code, 200)
        query_string = "the-answer=42"
        login = self.client.post('/test_admin/admin/secure-view/', self.super_login, QUERY_STRING = query_string )
        self.assertRedirects(login, '/test_admin/admin/secure-view/?%s' % query_string)

    def test_staff_member_required_decorator_works_as_per_admin_login(self):
        """
        Make sure only staff members can log in.

        Successful posts to the login page will redirect to the orignal url.
        Unsuccessfull attempts will continue to render the login page with
        a 200 status code.
        """
        # Super User
        request = self.client.get('/test_admin/admin/secure-view/')
        self.failUnlessEqual(request.status_code, 200)
        login = self.client.post('/test_admin/admin/secure-view/', self.super_login)
        self.assertRedirects(login, '/test_admin/admin/secure-view/')
        self.failIf(login.context)
        self.client.get('/test_admin/admin/logout/')
        # make sure the view removes test cookie
        self.failUnlessEqual(self.client.session.test_cookie_worked(), False)

        # Test if user enters e-mail address
        request = self.client.get('/test_admin/admin/secure-view/')
        self.failUnlessEqual(request.status_code, 200)
        login = self.client.post('/test_admin/admin/secure-view/', self.super_email_login)
        self.assertContains(login, "Your e-mail address is not your username")
        # only correct passwords get a username hint
        login = self.client.post('/test_admin/admin/secure-view/', self.super_email_bad_login)
        self.assertContains(login, "Usernames cannot contain the &#39;@&#39; character")
        new_user = User(username='jondoe', password='secret', email='super@example.com')
        new_user.save()
        # check to ensure if there are multiple e-mail addresses a user doesn't get a 500
        login = self.client.post('/test_admin/admin/secure-view/', self.super_email_login)
        self.assertContains(login, "Usernames cannot contain the &#39;@&#39; character")

        # Add User
        request = self.client.get('/test_admin/admin/secure-view/')
        self.failUnlessEqual(request.status_code, 200)
        login = self.client.post('/test_admin/admin/secure-view/', self.adduser_login)
        self.assertRedirects(login, '/test_admin/admin/secure-view/')
        self.failIf(login.context)
        self.client.get('/test_admin/admin/logout/')

        # Change User
        request = self.client.get('/test_admin/admin/secure-view/')
        self.failUnlessEqual(request.status_code, 200)
        login = self.client.post('/test_admin/admin/secure-view/', self.changeuser_login)
        self.assertRedirects(login, '/test_admin/admin/secure-view/')
        self.failIf(login.context)
        self.client.get('/test_admin/admin/logout/')

        # Delete User
        request = self.client.get('/test_admin/admin/secure-view/')
        self.failUnlessEqual(request.status_code, 200)
        login = self.client.post('/test_admin/admin/secure-view/', self.deleteuser_login)
        self.assertRedirects(login, '/test_admin/admin/secure-view/')
        self.failIf(login.context)
        self.client.get('/test_admin/admin/logout/')

        # Regular User should not be able to login.
        request = self.client.get('/test_admin/admin/secure-view/')
        self.failUnlessEqual(request.status_code, 200)
        login = self.client.post('/test_admin/admin/secure-view/', self.joepublic_login)
        self.failUnlessEqual(login.status_code, 200)
        # Login.context is a list of context dicts we just need to check the first one.
        self.assert_(login.context[0].get('error_message'))

        # 8509 - if a normal user is already logged in, it is possible
        # to change user into the superuser without error
        login = self.client.login(username='joepublic', password='secret')
        # Check and make sure that if user expires, data still persists
        self.client.get('/test_admin/admin/secure-view/')
        self.client.post('/test_admin/admin/secure-view/', self.super_login)
        # make sure the view removes test cookie
        self.failUnlessEqual(self.client.session.test_cookie_worked(), False)

class AdminViewUnicodeTest(TestCase):
    fixtures = ['admin-views-unicode.xml']

    def setUp(self):
        self.client.login(username='super', password='secret')

    def tearDown(self):
        self.client.logout()

    def testUnicodeEdit(self):
        """
        A test to ensure that POST on edit_view handles non-ascii characters.
        """
        post_data = {
            "name": u"Test lærdommer",
            # inline data
            "chapter_set-TOTAL_FORMS": u"6",
            "chapter_set-INITIAL_FORMS": u"3",
            "chapter_set-0-id": u"1",
            "chapter_set-0-title": u"Norske bostaver æøå skaper problemer",
            "chapter_set-0-content": u"&lt;p&gt;Svært frustrerende med UnicodeDecodeError&lt;/p&gt;",
            "chapter_set-1-id": u"2",
            "chapter_set-1-title": u"Kjærlighet.",
            "chapter_set-1-content": u"&lt;p&gt;La kjærligheten til de lidende seire.&lt;/p&gt;",
            "chapter_set-2-id": u"3",
            "chapter_set-2-title": u"Need a title.",
            "chapter_set-2-content": u"&lt;p&gt;Newest content&lt;/p&gt;",
            "chapter_set-3-id": u"",
            "chapter_set-3-title": u"",
            "chapter_set-3-content": u"",
            "chapter_set-4-id": u"",
            "chapter_set-4-title": u"",
            "chapter_set-4-content": u"",
            "chapter_set-5-id": u"",
            "chapter_set-5-title": u"",
            "chapter_set-5-content": u"",
        }

        response = self.client.post('/test_admin/admin/admin_views/book/1/', post_data)
        self.failUnlessEqual(response.status_code, 302) # redirect somewhere

    def testUnicodeDelete(self):
        """
        Ensure that the delete_view handles non-ascii characters
        """
        delete_dict = {'post': 'yes'}
        response = self.client.get('/test_admin/admin/admin_views/book/1/delete/')
        self.failUnlessEqual(response.status_code, 200)
        response = self.client.post('/test_admin/admin/admin_views/book/1/delete/', delete_dict)
        self.assertRedirects(response, '/test_admin/admin/admin_views/book/')


class AdminViewListEditable(TestCase):
    fixtures = ['admin-views-users.xml', 'admin-views-person.xml']

    def setUp(self):
        self.client.login(username='super', password='secret')

    def tearDown(self):
        self.client.logout()
    
    def test_changelist_input_html(self):
        response = self.client.get('/test_admin/admin/admin_views/person/')
        # 2 inputs per object(the field and the hidden id field) = 6
        # 2 management hidden fields = 2
        # main form submit button = 1
        # search field and search submit button = 2
        # 6 + 2 + 1 + 2 = 11 inputs
        self.failUnlessEqual(response.content.count("<input"), 11)
        # 1 select per object = 3 selects
        self.failUnlessEqual(response.content.count("<select"), 3)
    
    def test_post_submission(self):
        data = {
            "form-TOTAL_FORMS": "3",
            "form-INITIAL_FORMS": "3",
            
            "form-0-gender": "1",
            "form-0-id": "1",
            
            "form-1-gender": "2",
            "form-1-id": "2",
            
            "form-2-alive": "checked",
            "form-2-gender": "1",
            "form-2-id": "3",
        }
        self.client.post('/test_admin/admin/admin_views/person/', data)

        self.failUnlessEqual(Person.objects.get(name="John Mauchly").alive, False)
        self.failUnlessEqual(Person.objects.get(name="Grace Hooper").gender, 2)
        
        # test a filtered page
        data = {
            "form-TOTAL_FORMS": "2",
            "form-INITIAL_FORMS": "2",
            
            "form-0-id": "1",
            "form-0-gender": "1",
            "form-0-alive": "checked",
            
            "form-1-id": "3",
            "form-1-gender": "1",
            "form-1-alive": "checked",
        }
        self.client.post('/test_admin/admin/admin_views/person/?gender__exact=1', data)
        
        self.failUnlessEqual(Person.objects.get(name="John Mauchly").alive, True)
        
        # test a searched page
        data = {
            "form-TOTAL_FORMS": "1",
            "form-INITIAL_FORMS": "1",
            
            "form-0-id": "1",
            "form-0-gender": "1"
        }
        self.client.post('/test_admin/admin/admin_views/person/?q=mauchly', data)
        
        self.failUnlessEqual(Person.objects.get(name="John Mauchly").alive, False)

class AdminInheritedInlinesTest(TestCase):
    fixtures = ['admin-views-users.xml',]

    def setUp(self):
        self.client.login(username='super', password='secret')

    def tearDown(self):
        self.client.logout()

    def testInline(self):
        "Ensure that inline models which inherit from a common parent are correctly handled by admin."

        foo_user = u"foo username"
        bar_user = u"bar username"

        name_re = re.compile('name="(.*?)"')

        # test the add case
        response = self.client.get('/test_admin/admin/admin_views/persona/add/')
        names = name_re.findall(response.content)
        # make sure we have no duplicate HTML names
        self.failUnlessEqual(len(names), len(set(names)))

        # test the add case
        post_data = {
            "name": u"Test Name",
            # inline data
            "accounts-TOTAL_FORMS": u"1",
            "accounts-INITIAL_FORMS": u"0",
            "accounts-0-username": foo_user,
            "accounts-2-TOTAL_FORMS": u"1",
            "accounts-2-INITIAL_FORMS": u"0",
            "accounts-2-0-username": bar_user,
        }

        response = self.client.post('/test_admin/admin/admin_views/persona/add/', post_data)
        self.failUnlessEqual(response.status_code, 302) # redirect somewhere
        self.failUnlessEqual(Persona.objects.count(), 1)
        self.failUnlessEqual(FooAccount.objects.count(), 1)
        self.failUnlessEqual(BarAccount.objects.count(), 1)
        self.failUnlessEqual(FooAccount.objects.all()[0].username, foo_user)
        self.failUnlessEqual(BarAccount.objects.all()[0].username, bar_user)
        self.failUnlessEqual(Persona.objects.all()[0].accounts.count(), 2)

        # test the edit case

        response = self.client.get('/test_admin/admin/admin_views/persona/1/')
        names = name_re.findall(response.content)
        # make sure we have no duplicate HTML names
        self.failUnlessEqual(len(names), len(set(names)))

        post_data = {
            "name": u"Test Name",

            "accounts-TOTAL_FORMS": "2",
            "accounts-INITIAL_FORMS": u"1",

            "accounts-0-username": "%s-1" % foo_user,
            "accounts-0-account_ptr": "1",
            "accounts-0-persona": "1",

            "accounts-2-TOTAL_FORMS": u"2",
            "accounts-2-INITIAL_FORMS": u"1",

            "accounts-2-0-username": "%s-1" % bar_user,
            "accounts-2-0-account_ptr": "2",
            "accounts-2-0-persona": "1",
        }
        response = self.client.post('/test_admin/admin/admin_views/persona/1/', post_data)
        self.failUnlessEqual(response.status_code, 302)
        self.failUnlessEqual(Persona.objects.count(), 1)
        self.failUnlessEqual(FooAccount.objects.count(), 1)
        self.failUnlessEqual(BarAccount.objects.count(), 1)
        self.failUnlessEqual(FooAccount.objects.all()[0].username, "%s-1" % foo_user)
        self.failUnlessEqual(BarAccount.objects.all()[0].username, "%s-1" % bar_user)
        self.failUnlessEqual(Persona.objects.all()[0].accounts.count(), 2)

from django.core import mail

class AdminActionsTest(TestCase):
    fixtures = ['admin-views-users.xml', 'admin-views-actions.xml']

    def setUp(self):
        self.client.login(username='super', password='secret')

    def tearDown(self):
        self.client.logout()

    def test_model_admin_custom_action(self):
        "Tests a custom action defined in a ModelAdmin method"
        action_data = {
            ACTION_CHECKBOX_NAME: [1],
            'action' : 'mail_admin',
            'index': 0,
        }
        response = self.client.post('/test_admin/admin/admin_views/subscriber/', action_data)
        self.assertEquals(len(mail.outbox), 1)
        self.assertEquals(mail.outbox[0].subject, 'Greetings from a ModelAdmin action')

    def test_model_admin_default_delete_action(self):
        "Tests the default delete action defined as a ModelAdmin method"
        action_data = {
            ACTION_CHECKBOX_NAME: [1, 2],
            'action' : 'delete_selected',
            'index': 0,
        }
        delete_confirmation_data = {
            ACTION_CHECKBOX_NAME: [1, 2],
            'action' : 'delete_selected',
            'index': 0,
            'post': 'yes',
        }
        confirmation = self.client.post('/test_admin/admin/admin_views/subscriber/', action_data)
        self.assertContains(confirmation, "Are you sure you want to delete the selected subscriber objects")
        response = self.client.post('/test_admin/admin/admin_views/subscriber/', delete_confirmation_data)
        self.failUnlessEqual(Subscriber.objects.count(), 0)

    def test_custom_model_instance_action(self):
        "Tests a custom action defined in a model method"
        action_data = {
            ACTION_CHECKBOX_NAME: [1],
            'action' : 'direct_mail',
            'index': 0,
            'paid': 1,
        }
        response = self.client.post('/test_admin/admin/admin_views/directsubscriber/', action_data)
        self.assertEquals(len(mail.outbox), 1)
        self.assertEquals(mail.outbox[0].subject, 'Greetings from a model action')
        self.assertEquals(mail.outbox[0].to, [u'john@example.org'])

    def test_custom_function_mail_action(self):
        "Tests a custom action defined in a function"
        action_data = {
            ACTION_CHECKBOX_NAME: [1],
            'action' : 'external_mail',
            'index': 0,
        }
        response = self.client.post('/test_admin/admin/admin_views/externalsubscriber/', action_data)
        self.assertEquals(len(mail.outbox), 1)
        self.assertEquals(mail.outbox[0].subject, 'Greetings from a function action')

    def test_custom_function_action_with_redirect(self):
        "Tests a custom action defined in a function"
        action_data = {
            ACTION_CHECKBOX_NAME: [1],
            'action' : 'redirect_to',
            'index': 0,
        }
        response = self.client.post('/test_admin/admin/admin_views/externalsubscriber/', action_data)
        self.failUnlessEqual(response.status_code, 302)<|MERGE_RESOLUTION|>--- conflicted
+++ resolved
@@ -12,11 +12,7 @@
 from django.utils.html import escape
 
 # local test models
-<<<<<<< HEAD
-from models import Article, CustomArticle, Section, ModelWithStringPrimaryKey, Persona, FooAccount, BarAccount, Subscriber, DirectSubscriber, ExternalSubscriber
-=======
-from models import Article, CustomArticle, Section, ModelWithStringPrimaryKey, Person, Persona, FooAccount, BarAccount
->>>>>>> d1648540
+from models import Article, CustomArticle, Section, ModelWithStringPrimaryKey, Person, Persona, FooAccount, BarAccount, Subscriber, DirectSubscriber, ExternalSubscriber
 
 try:
     set
