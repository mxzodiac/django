# -*- coding: utf-8 -*-
from django.db import models
from django.contrib import admin
from django.core.mail import EmailMessage

class Section(models.Model):
    """
    A simple section that links to articles, to test linking to related items
    in admin views.
    """
    name = models.CharField(max_length=100)

class Article(models.Model):
    """
    A simple article to test admin views. Test backwards compatibility.
    """
    title = models.CharField(max_length=100)
    content = models.TextField()
    date = models.DateTimeField()
    section = models.ForeignKey(Section)

    def __unicode__(self):
        return self.title

    def model_year(self):
        return self.date.year
    model_year.admin_order_field = 'date'

class Book(models.Model):
    """
    A simple book that has chapters.
    """
    name = models.CharField(max_length=100, verbose_name=u'¿Name?')

    def __unicode__(self):
        return self.name

class Promo(models.Model):
    name = models.CharField(max_length=100, verbose_name=u'¿Name?')
    book = models.ForeignKey(Book)

    def __unicode__(self):
        return self.name

class Chapter(models.Model):
    title = models.CharField(max_length=100, verbose_name=u'¿Title?')
    content = models.TextField()
    book = models.ForeignKey(Book)

    def __unicode__(self):
        return self.title

    class Meta:
        verbose_name = u'¿Chapter?'

class ChapterXtra1(models.Model):
    chap = models.OneToOneField(Chapter, verbose_name=u'¿Chap?')
    xtra = models.CharField(max_length=100, verbose_name=u'¿Xtra?')

    def __unicode__(self):
        return u'¿Xtra1: %s' % self.xtra

class ChapterXtra2(models.Model):
    chap = models.OneToOneField(Chapter, verbose_name=u'¿Chap?')
    xtra = models.CharField(max_length=100, verbose_name=u'¿Xtra?')

    def __unicode__(self):
        return u'¿Xtra2: %s' % self.xtra

def callable_year(dt_value):
    return dt_value.year
callable_year.admin_order_field = 'date'

class ArticleInline(admin.TabularInline):
    model = Article

class ChapterInline(admin.TabularInline):
    model = Chapter

class ArticleAdmin(admin.ModelAdmin):
    list_display = ('content', 'date', callable_year, 'model_year', 'modeladmin_year')
    list_filter = ('date',)

    def changelist_view(self, request):
        "Test that extra_context works"
        return super(ArticleAdmin, self).changelist_view(
            request, extra_context={
                'extra_var': 'Hello!'
            }
        )

    def modeladmin_year(self, obj):
        return obj.date.year
    modeladmin_year.admin_order_field = 'date'

class CustomArticle(models.Model):
    content = models.TextField()
    date = models.DateTimeField()

class CustomArticleAdmin(admin.ModelAdmin):
    """
    Tests various hooks for using custom templates and contexts.
    """
    change_list_template = 'custom_admin/change_list.html'
    change_form_template = 'custom_admin/change_form.html'
    object_history_template = 'custom_admin/object_history.html'
    delete_confirmation_template = 'custom_admin/delete_confirmation.html'

    def changelist_view(self, request):
        "Test that extra_context works"
        return super(CustomArticleAdmin, self).changelist_view(
            request, extra_context={
                'extra_var': 'Hello!'
            }
        )

class ModelWithStringPrimaryKey(models.Model):
    id = models.CharField(max_length=255, primary_key=True)

    def __unicode__(self):
        return self.id

class Color(models.Model):
    value = models.CharField(max_length=10)
    warm = models.BooleanField()
    def __unicode__(self):
        return self.value

class Thing(models.Model):
    title = models.CharField(max_length=20)
    color = models.ForeignKey(Color, limit_choices_to={'warm': True})
    def __unicode__(self):
        return self.title

class ThingAdmin(admin.ModelAdmin):
    list_filter = ('color',)

class Person(models.Model):
    GENDER_CHOICES = (
        (1, "Male"),
        (2, "Female"),
    )
    name = models.CharField(max_length=100)
    gender = models.IntegerField(choices=GENDER_CHOICES)
    alive = models.BooleanField()
    
    def __unicode__(self):
        return self.name
    
    class Meta:
        ordering = ["id"]

class PersonAdmin(admin.ModelAdmin):
    list_display = ('name', 'gender', 'alive')
    list_editable = ('gender', 'alive')
    list_filter = ('gender',)
    search_fields = ('name',)
    ordering = ["id"]

class Persona(models.Model):
    """
    A simple persona associated with accounts, to test inlining of related
    accounts which inherit from a common accounts class.
    """
    name = models.CharField(blank=False,  max_length=80)
    def __unicode__(self):
        return self.name

class Account(models.Model):
    """
    A simple, generic account encapsulating the information shared by all
    types of accounts.
    """
    username = models.CharField(blank=False,  max_length=80)
    persona = models.ForeignKey(Persona, related_name="accounts")
    servicename = u'generic service'

    def __unicode__(self):
        return "%s: %s" % (self.servicename, self.username)

class FooAccount(Account):
    """A service-specific account of type Foo."""
    servicename = u'foo'

class BarAccount(Account):
    """A service-specific account of type Bar."""
    servicename = u'bar'

class FooAccountAdmin(admin.StackedInline):
    model = FooAccount
    extra = 1

class BarAccountAdmin(admin.StackedInline):
    model = BarAccount
    extra = 1

class PersonaAdmin(admin.ModelAdmin):
    inlines = (
        FooAccountAdmin,
        BarAccountAdmin
    )

<<<<<<< HEAD
class Subscriber(models.Model):
    name = models.CharField(blank=False, max_length=80)
    email = models.EmailField(blank=False, max_length=175)

    def __unicode__(self):
        return "%s (%s)" % (self.name, self.email)

class SubscriberAdmin(admin.ModelAdmin):
    actions = ['delete_selected', 'mail_admin']

    def mail_admin(self, request, selected):
        EmailMessage(
            'Greetings from a ModelAdmin action',
            'This is the test email from a admin action',
            'from@example.com',
            ['to@example.com']
        ).send()

class DirectSubscriber(Subscriber):
    paid = models.BooleanField(default=False)

    def direct_mail(self, request):
        EmailMessage(
            'Greetings from a model action',
            'This is the test email from a model action',
            'from@example.com',
            [self.email]
        ).send()

class DirectSubscriberAdmin(admin.ModelAdmin):
    actions = ['direct_mail']

class ExternalSubscriber(Subscriber):
    pass

def external_mail(request, selected):
    EmailMessage(
        'Greetings from a function action',
        'This is the test email from a function action',
        'from@example.com',
        ['to@example.com']
    ).send()

def redirect_to(request, selected):
    from django.http import HttpResponseRedirect
    return HttpResponseRedirect('/some-where-else/')

class ExternalSubscriberAdmin(admin.ModelAdmin):
    actions = [external_mail, redirect_to]
=======
>>>>>>> d1648540

admin.site.register(Article, ArticleAdmin)
admin.site.register(CustomArticle, CustomArticleAdmin)
admin.site.register(Section, inlines=[ArticleInline])
admin.site.register(ModelWithStringPrimaryKey)
admin.site.register(Color)
admin.site.register(Thing, ThingAdmin)
admin.site.register(Person, PersonAdmin)
admin.site.register(Persona, PersonaAdmin)
admin.site.register(Subscriber, SubscriberAdmin)
admin.site.register(DirectSubscriber, DirectSubscriberAdmin)
admin.site.register(ExternalSubscriber, ExternalSubscriberAdmin)

# We intentionally register Promo and ChapterXtra1 but not Chapter nor ChapterXtra2.
# That way we cover all four cases:
#     related ForeignKey object registered in admin
#     related ForeignKey object not registered in admin
#     related OneToOne object registered in admin
#     related OneToOne object not registered in admin
# when deleting Book so as exercise all four troublesome (w.r.t escaping
# and calling force_unicode to avoid problems on Python 2.3) paths through
# contrib.admin.util's get_deleted_objects function.
admin.site.register(Book, inlines=[ChapterInline])
admin.site.register(Promo)
admin.site.register(ChapterXtra1)

<|MERGE_RESOLUTION|>--- conflicted
+++ resolved
@@ -200,7 +200,6 @@
         BarAccountAdmin
     )
 
-<<<<<<< HEAD
 class Subscriber(models.Model):
     name = models.CharField(blank=False, max_length=80)
     email = models.EmailField(blank=False, max_length=175)
@@ -250,8 +249,6 @@
 
 class ExternalSubscriberAdmin(admin.ModelAdmin):
     actions = [external_mail, redirect_to]
-=======
->>>>>>> d1648540
 
 admin.site.register(Article, ArticleAdmin)
 admin.site.register(CustomArticle, CustomArticleAdmin)
